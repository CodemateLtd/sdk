--- conflicted
+++ resolved
@@ -11,11 +11,7 @@
     "constraint, update this by running tools/generate_package_config.dart."
   ],
   "configVersion": 2,
-<<<<<<< HEAD
-  "generated": "2020-07-14T07:50:57.318843",
-=======
   "generated": "2020-08-18T15:38:52.410101",
->>>>>>> 325d9b62
   "generator": "tools/generate_package_config.dart",
   "packages": [
     {
@@ -25,6 +21,41 @@
       "languageVersion": "2.2"
     },
     {
+      "name": "_fe_analyzer_shared_assigned_variables",
+      "rootUri": "../pkg/_fe_analyzer_shared/test/flow_analysis/assigned_variables",
+      "packageUri": ".nonexisting/"
+    },
+    {
+      "name": "_fe_analyzer_shared_definite_assignment",
+      "rootUri": "../pkg/_fe_analyzer_shared/test/flow_analysis/definite_assignment",
+      "packageUri": ".nonexisting/"
+    },
+    {
+      "name": "_fe_analyzer_shared_definite_unassignment",
+      "rootUri": "../pkg/_fe_analyzer_shared/test/flow_analysis/definite_unassignment",
+      "packageUri": ".nonexisting/"
+    },
+    {
+      "name": "_fe_analyzer_shared_inheritance",
+      "rootUri": "../pkg/_fe_analyzer_shared/test/inheritance",
+      "packageUri": ".nonexisting/"
+    },
+    {
+      "name": "_fe_analyzer_shared_nullability",
+      "rootUri": "../pkg/_fe_analyzer_shared/test/flow_analysis/nullability",
+      "packageUri": ".nonexisting/"
+    },
+    {
+      "name": "_fe_analyzer_shared_reachability",
+      "rootUri": "../pkg/_fe_analyzer_shared/test/flow_analysis/reachability",
+      "packageUri": ".nonexisting/"
+    },
+    {
+      "name": "_fe_analyzer_shared_type_promotion",
+      "rootUri": "../pkg/_fe_analyzer_shared/test/flow_analysis/type_promotion",
+      "packageUri": ".nonexisting/"
+    },
+    {
       "name": "_js_interop_checks",
       "rootUri": "../pkg/_js_interop_checks",
       "packageUri": "lib/",
@@ -52,7 +83,7 @@
       "name": "analyzer",
       "rootUri": "../pkg/analyzer",
       "packageUri": "lib/",
-      "languageVersion": "2.6"
+      "languageVersion": "2.7"
     },
     {
       "name": "analyzer_cli",
@@ -335,7 +366,6 @@
     {
       "name": "language_versioning_2.7_test",
       "rootUri": "../pkg/language_versioning_2.7_test",
-      "packageUri": "lib/",
       "languageVersion": "2.7"
     },
     {
@@ -354,7 +384,7 @@
       "name": "markdown",
       "rootUri": "../third_party/pkg/markdown",
       "packageUri": "lib/",
-      "languageVersion": "2.2"
+      "languageVersion": "2.6"
     },
     {
       "name": "matcher",
@@ -545,7 +575,7 @@
       "name": "sse",
       "rootUri": "../third_party/pkg/sse",
       "packageUri": "lib/",
-      "languageVersion": "2.6"
+      "languageVersion": "2.2"
     },
     {
       "name": "stack_trace",
@@ -581,7 +611,7 @@
       "name": "sync_http",
       "rootUri": "../third_party/pkg/sync_http",
       "packageUri": "lib/",
-      "languageVersion": "2.6"
+      "languageVersion": "2.0"
     },
     {
       "name": "telemetry",
@@ -698,20 +728,20 @@
       "languageVersion": "2.2"
     },
     {
+      "name": "web_components",
+      "rootUri": "../third_party/pkg/web_components",
+      "packageUri": "lib/",
+      "languageVersion": "1.9"
+    },
+    {
+      "name": "web_socket_channel",
+      "rootUri": "../third_party/pkg/web_socket_channel",
+      "packageUri": "lib/",
+      "languageVersion": "2.0"
+    },
+    {
       "name": "webdriver",
       "rootUri": "../third_party/pkg/webdriver",
-      "packageUri": "lib/",
-      "languageVersion": "2.6"
-    },
-    {
-      "name": "web_components",
-      "rootUri": "../third_party/pkg/web_components",
-      "packageUri": "lib/",
-      "languageVersion": "1.9"
-    },
-    {
-      "name": "web_socket_channel",
-      "rootUri": "../third_party/pkg/web_socket_channel",
       "packageUri": "lib/",
       "languageVersion": "2.0"
     },
