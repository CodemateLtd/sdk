# This file is used by tools/utils.py to generate version strings.
# The numbers are changed as follows:
#
#  * New release cycle has begun (i.e. stable release was just made):
#     - increase MINOR by 1
#     - set "PATCH 0"
#     - set "PRERELEASE 0"
#     - set "PRERELEASE_PATCH 0"
#
#  * Doing a push-to-trunk from bleeding_edge:
#    (The first push-to-trunk in the release cycle will set PRERELEASE to 0)
#     - increase PRERELEASE by 1
#     - set "PRERELEASE_PATCH 0"
#
#  * Doing a cherry-pick to trunk:
#     - increase PRERELEASE_PATCH by 1
#
#  * Making a stable release (i.e. new stable branch):
#     - set "PRERELEASE 0"
#     - set "PRERELEASE_PATCH 0"
#    The new stable release version will sort higher than the prereleases.
#
#  * Making cherry-picks to stable channel
#     - increase PATCH by 1
#
#  * Making a change to the ABI:
#     - increase ABI_VERSION by 1
#
#  * Deprecating an old ABI version:
#     - increase OLDEST_SUPPORTED_ABI_VERSION to the version that is supported.
#
CHANNEL stable
MAJOR 2
<<<<<<< HEAD
MINOR 8
PATCH 4
PRERELEASE 0
PRERELEASE_PATCH 0
ABI_VERSION 32
OLDEST_SUPPORTED_ABI_VERSION 32
=======
MINOR 9
PATCH 0
PRERELEASE 21
PRERELEASE_PATCH 10
ABI_VERSION 38
OLDEST_SUPPORTED_ABI_VERSION 38
>>>>>>> e2ea2e82
<|MERGE_RESOLUTION|>--- conflicted
+++ resolved
@@ -31,18 +31,9 @@
 #
 CHANNEL stable
 MAJOR 2
-<<<<<<< HEAD
-MINOR 8
-PATCH 4
+MINOR 9
+PATCH 0
 PRERELEASE 0
 PRERELEASE_PATCH 0
-ABI_VERSION 32
-OLDEST_SUPPORTED_ABI_VERSION 32
-=======
-MINOR 9
-PATCH 0
-PRERELEASE 21
-PRERELEASE_PATCH 10
 ABI_VERSION 38
-OLDEST_SUPPORTED_ABI_VERSION 38
->>>>>>> e2ea2e82
+OLDEST_SUPPORTED_ABI_VERSION 38