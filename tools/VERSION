--- conflicted
+++ resolved
@@ -27,10 +27,5 @@
 MAJOR 2
 MINOR 13
 PATCH 0
-<<<<<<< HEAD
-PRERELEASE 116
-PRERELEASE_PATCH 1
-=======
 PRERELEASE 211
-PRERELEASE_PATCH 0
->>>>>>> dda1a314
+PRERELEASE_PATCH 1