<<<<<<< HEAD
=======
## 2.2.0-dev.XX.0
(Add new changes here, and they will be copied to the change section for the
  next dev version)

### Language

### Core library changes

### Dart VM

### Tool Changes

#### Pub

#### Linter

The linter was bumped to `0.1.73` which introduces the following new lints to the SDK:

* `unnecessary_await_in_return`
* `use_function_type_syntax_for_parameters`
* `avoid_returning_null_for_future`
* `avoid_shadowing_type_parameters`

In addition, `prefer_bool_in_asserts` has been deprecated as its semantics are
redundant with Dart 2 checks.

#### Other Tools

>>>>>>> 01da85ce
## 2.2.0-dev.0.0

### Dart for the Web

#### dart2js

* The `--categories=*` flag is being replaced. `--categories=all` was only used
  for testing and it is no longer supported. `--categories=Server` continues to
  work at this time but it is deprecated, please use `--server-mode` instead.

* The `--library-root` flag was replaced by `--libraries-spec`. This flag is
  rarely used by developers invoking dart2js directly. It's important for
  integrating dart2js with build systems. See `--help` for more details on the
  new flag.

## 2.1.0 - 2018-11-15

This is a minor version release. The team's focus was mostly on improving
performance and stability after the large changes in Dart 2.0.0. Notable
changes:

*   We've introduced a dedicated syntax for declaring a mixin. Instead of the
    `class` keyword, it uses `mixin`:

    ```dart
    mixin SetMixin<E> implements Set<E> {
      ...
    }
    ```

    The new syntax also enables `super` calls inside mixins.

*   Integer literals now work in double contexts. When passing a literal number
    to a function that expects a `double`, you no longer need an explicit `.0`
    at the end of the number. In releases before 2.1, you need code like this
    when setting a double like `fontSize`:

    ```dart
    TextStyle(fontSize: 18.0)
    ```

    Now you can remove the `.0`:

    ```dart
    TextStyle(fontSize: 18)
    ```

    In releases before 2.1, `fontSize : 18` causes a static error. This was a
    common mistake and source of friction.

*   **Breaking change:** A number of static errors that should have been
    detected and reported were not supported in 2.0.0. These are reported now,
    which means existing incorrect code may show new errors.

*   `dart:core` now exports `Future` and `Stream`. You no longer need to import
    `dart:async` to use those very common types.

### Language

*   Introduced a new syntax for mixin declarations.

    ```dart
    mixin SetMixin<E> implements Set<E> {
      ...
    }
    ```

    Most classes that are intended to be used as mixins are intended to *only*
    be used as mixins. The library author doesn't want users to be able to
    construct or subclass the class. The new syntax makes that intent clear and
    enforces it in the type system. It is an error to extend or construct a type
    declared using `mixin`. (You can implement it since mixins expose an
    implicit interface.)

    Over time, we expect most mixin declarations to use the new syntax. However,
    if you have a "mixin" class where users *are* extending or constructing it,
    note that moving it to the new syntax is a breaking API change since it
    prevents users from doing that. If you have a type like this that is a
    mixin as well as being a concrete class and/or superclass, then the existing
    syntax is what you want.

    If you need to use a `super` inside a mixin, the new syntax is required.
    This was previously only allowed with the experimental `--supermixins` flag
    because it has some complex interactions with the type system. The new
    syntax addresses those issues and lets you use `super` calls by declaring
    the superclass constraint your mixin requires:

    ```dart
    class Superclass {
      superclassMethod() {
        print("in superclass");
      }
    }

    mixin SomeMixin on Superclass {
      mixinMethod() {
        // This is OK:
        super.superclassMethod();
      }
    }

    class GoodSub extends Superclass with SomeMixin {}

    class BadSub extends Object with SomeMixin {}
    // Error: Since the super() call in mixinMethod() can't find a
    // superclassMethod() to call, this is prohibited.
    ```

    Even if you don't need to use `super` calls, the new mixin syntax is good
    because it clearly expresses that you intend the type to be mixed in.

*   Allow integer literals to be used in double contexts. An integer literal
    used in a place where a double is required is now interpreted as a double
    value. The numerical value of the literal needs to be precisely
    representable as a double value.

*   Integer literals compiled to JavaScript are now allowed to have any value
    that can be exactly represented as a JavaScript `Number`. They were
    previously limited to such numbers that were also representable as signed
    64-bit integers.

**(Breaking)** A number of static errors that should have been detected and
reported were not supported in 2.0.0. These are reported now, which means
existing incorrect code may show new errors:

*   **Setters with the same name as the enclosing class aren't allowed.** (Issue
    [34225][].) It is not allowed to have a class member with the same name as
    the enclosing class:

    ```dart
    class A {
      set A(int x) {}
    }
    ```

    Dart 2.0.0 incorrectly allows this for setters (only). Dart 2.1.0 rejects
    it.

    *To fix:* This is unlikely to break anything, since it violates all style
    guides anyway.

*   **Constant constructors cannot redirect to non-constant constructors.**
    (Issue [34161][].) It is not allowed to have a constant constructor that
    redirects to a non-constant constructor:

    ```dart
    class A {
      const A.foo() : this(); // Redirecting to A()
      A() {}
    }
    ```

    Dart 2.0.0 incorrectly allows this. Dart 2.1.0 rejects it.

    *To fix:* Make the target of the redirection a properly const constructor.

*   **Abstract methods may not unsoundly override a concrete method.** (Issue
    [32014][].) Concrete methods must be valid implementations of their
    interfaces:

    ```dart
    class A {
      num get thing => 2.0;
    }

    abstract class B implements A {
      int get thing;
    }

    class C extends A with B {}
    // 'thing' from 'A' is not a valid override of 'thing' from 'B'.

    main() {
      print(new C().thing.isEven); // Expects an int but gets a double.
    }
    ```

    Dart 2.0.0 allows unsound overrides like the above in some cases. Dart 2.1.0
    rejects them.

    *To fix:* Relax the type of the invalid override, or tighten the type of the
    overridden method.

*   **Classes can't implement FutureOr.** (Issue [33744][].) Dart doesn't allow
    classes to implement the FutureOr type:

    ```dart
    class A implements FutureOr<Object> {}
    ```

    Dart 2.0.0 allows classes to implement FutureOr. Dart 2.1.0 does not.

    *To fix:* Don't do this.

*   **Type arguments to generic typedefs must satisfy their bounds.** (Issue
    [33308][].) If a parameterized typedef specifies a bound, actual arguments
    must be checked against it:

    ```dart
    class A<X extends int> {}

    typedef F<Y extends int> = A<Y> Function();

    F<num> f = null;
    ```

    Dart 2.0.0 allows bounds violations like `F<num>` above. Dart 2.1.0 rejects
    them.

    *To fix:* Either remove the bound on the typedef parameter, or pass a valid
    argument to the typedef.

*   **Constructor invocations must use valid syntax, even with optional `new`.**
    (Issue [34403][].) Type arguments to generic named constructors go after the
    class name, not the constructor name, even when used without an explicit
    `new`:

    ```dart
    class A<T> {
      A.foo() {}
    }

    main() {
      A.foo<String>(); // Incorrect syntax, was accepted in 2.0.0.
      A<String>.foo(); // Correct syntax.
    }
    ```

    Dart 2.0.0 accepts the incorrect syntax when the `new` keyword is left out.
    Dart 2.1.0 correctly rejects this code.

    *To fix:* Move the type argument to the correct position after the class
    name.

*   **Instance members should shadow prefixes.** (Issue [34498][].) If the same
    name is used as an import prefix and as a class member name, then the class
    member name takes precedence in the class scope.

    ```dart
    import 'dart:core';
    import 'dart:core' as core;

    class A {
      core.List get core => null; // "core" refers to field, not prefix.
    }
    ```

    Dart 2.0.0 incorrectly resolves the use of `core` in `core.List` to the
    prefix name. Dart 2.1.0 correctly resolves this to the field name.

    *To fix:* Change the prefix name to something which does not clash with the
    instance member.

*   **Implicit type arguments in extends clauses must satisfy the class
    bounds.** (Issue [34532][].) Implicit type arguments for generic classes are
    computed if not passed explicitly, but when used in an `extends` clause they
    must be checked for validity:

    ```dart
    class Foo<T> {}

    class Bar<T extends Foo<T>> {}

    class Baz extends Bar {} // Should error because Bar completes to Bar<Foo>
    ```

    Dart 2.0.0 accepts the broken code above. Dart 2.1.0 rejects it.

    *To fix:* Provide explicit type arguments to the superclass that satisfy the
    bound for the superclass.

*   **Mixins must correctly override their superclasses.** (Issue [34235][].) In
    some rare cases, combinations of uses of mixins could result in invalid
    overrides not being caught:

    ```dart
    class A {
      num get thing => 2.0;
    }

    class M1 {
      int get thing => 2;
    }

    class B = A with M1;

    class M2 {
      num get thing => 2.0;
    }

    class C extends B with M2 {} // 'thing' from 'M2' not a valid override.

    main() {
      M1 a = new C();
      print(a.thing.isEven); // Expects an int but gets a double.
    }
    ```

    Dart 2.0.0 accepts the above example. Dart 2.1.0 rejects it.

    *To fix:* Ensure that overriding methods are correct overrides of their
    superclasses, either by relaxing the superclass type, or tightening the
    subclass/mixin type.

[32014]: https://github.com/dart-lang/sdk/issues/32014
[33308]: https://github.com/dart-lang/sdk/issues/33308
[33744]: https://github.com/dart-lang/sdk/issues/33744
[34161]: https://github.com/dart-lang/sdk/issues/34161
[34225]: https://github.com/dart-lang/sdk/issues/34225
[34235]: https://github.com/dart-lang/sdk/issues/34235
[34403]: https://github.com/dart-lang/sdk/issues/34403
[34498]: https://github.com/dart-lang/sdk/issues/34498
[34532]: https://github.com/dart-lang/sdk/issues/34532

### Core libraries

#### `dart:async`

*   Fixed a bug where calling `stream.take(0).drain(value)` would not correctly
    forward the `value` through the returned `Future`.
*   Added a `StreamTransformer.fromBind` constructor.
*   Updated `Stream.fromIterable` to send a done event after the error when the
    iterator's `moveNext` throws, and handle if the `current` getter throws
    (issue [33431][]).

[33431]: http://dartbug.com/33431

#### `dart:core`

*   Added `HashMap.fromEntries` and `LinkedHashmap.fromEntries` constructors.
*   Added `ArgumentError.checkNotNull` utility method.
*   Made `Uri` parsing more permissive about `[` and `]` occurring in the path,
    query or fragment, and `#` occurring in fragment.
*   Exported `Future` and `Stream` from `dart:core`.
*   Added operators `&`, `|` and `^` to `bool`.
*   Added missing methods to `UnmodifiableMapMixin`. Some maps intended to
    be unmodifiable incorrectly allowed new methods added in Dart 2 to
    succeed.
*   Deprecated the `provisional` annotation and the `Provisional`
    annotation class. These should have been removed before releasing Dart 2.0,
    and they have no effect.

#### `dart:html`

Fixed Service Workers and any Promise/Future API with a Dictionary parameter.

APIs in dart:html (that take a Dictionary) will receive a Dart Map parameter.
The Map parameter must be converted to a Dictionary before passing to the
browser's API.  Before this change, any Promise/Future API with a
Map/Dictionary parameter never called the Promise and didn't return a Dart
Future - now it does.

This caused a number of breaks especially in Service Workers (register, etc.).
Here is a complete list of the fixed APIs:

*   BackgroundFetchManager
    *   `Future<BackgroundFetchRegistration> fetch(String id, Object requests,
        [Map options])`
*   CacheStorage
    *   `Future match(/*RequestInfo*/ request, [Map options])`
*   CanMakePayment
    *   `Future<List<Client>> matchAll([Map options])`
*   CookieStore
    *   `Future getAll([Map options])`
    *   `Future set(String name, String value, [Map options])`
*   CredentialsContainer
    *   `Future get([Map options])`
    *   `Future create([Map options])`
*   ImageCapture
    *   `Future setOptions(Map photoSettings)`
*   MediaCapabilities
    *   `Future<MediaCapabilitiesInfo> decodingInfo(Map configuration)`
    *   `Future<MediaCapabilitiesInfo> encodingInfo(Map configuration)`
*   MediaStreamTrack
    *   `Future applyConstraints([Map constraints])`
*   Navigator
    *   `Future requestKeyboardLock([List<String> keyCodes])`
    *   `Future requestMidiAccess([Map options])`
    *   `Future share([Map data])`
*   OffscreenCanvas
    *   `Future<Blob> convertToBlob([Map options])`
*   PaymentInstruments
    *   `Future set(String instrumentKey, Map details)`
*   Permissions
    *   `Future<PermissionStatus> query(Map permission)`
    *   `Future<PermissionStatus> request(Map permissions)`
    *   `Future<PermissionStatus> revoke(Map permission)`
*   PushManager
    *   `Future permissionState([Map options])`
    *   `Future<PushSubscription> subscribe([Map options])`
*   RtcPeerConnection
    *   Changed:

        ```dart
        Future createAnswer([options_OR_successCallback,
            RtcPeerConnectionErrorCallback failureCallback,
            Map mediaConstraints])
        ```

        to:

        ```dart
        Future<RtcSessionDescription> createAnswer([Map options])
        ```

    *   Changed:

        ```dart
        Future createOffer([options_OR_successCallback,
            RtcPeerConnectionErrorCallback failureCallback,
            Map rtcOfferOptions])
        ```

        to:

        ```dart
        Future<RtcSessionDescription> createOffer([Map options])
        ```

    *   Changed:

        ```dart
        Future setLocalDescription(Map description,
            VoidCallback successCallback,
            [RtcPeerConnectionErrorCallback failureCallback])
        ```

        to:

        ```dart
        Future setLocalDescription(Map description)
        ```

    *   Changed:

        ```dart
        Future setLocalDescription(Map description,
            VoidCallback successCallback,
            [RtcPeerConnectionErrorCallback failureCallback])
        ```

        to:

        ```dart
        Future setRemoteDescription(Map description)
        ```

*   ServiceWorkerContainer
    *   `Future<ServiceWorkerRegistration> register(String url, [Map options])`
*   ServiceWorkerRegistration
    *   `Future<List<Notification>> getNotifications([Map filter])`
    *   `Future showNotification(String title, [Map options])`
*   VRDevice
    *   `Future requestSession([Map options])`
    *   `Future supportsSession([Map options])`
*   VRSession
    *   `Future requestFrameOfReference(String type, [Map options])`
*   Window
    *   `Future fetch(/*RequestInfo*/ input, [Map init])`
*   WorkerGlobalScope
    *   `Future fetch(/*RequestInfo*/ input, [Map init])`

In addition, exposed Service Worker "self" as a static getter named "instance".
The instance is exposed on four different Service Worker classes and can throw
a InstanceTypeError if the instance isn't of the class expected
(WorkerGlobalScope.instance will always work and not throw):

*   `SharedWorkerGlobalScope.instance`
*   `DedicatedWorkerGlobalScope.instance`
*   `ServiceWorkerGlobalScope.instance`
*   `WorkerGlobalScope.instance`

#### `dart:io`

*   Added new HTTP status codes.

### Dart for the Web

#### dart2js

*   **(Breaking)** Duplicate keys in a const map are not allowed and produce a
    compile-time error. Dart2js used to report this as a warning before. This
    was already an error in dartanalyzer and DDC and will be an error in other
    tools in the future as well.

*   Added `-O` flag to tune optimization levels.  For more details run `dart2js
    -h -v`.

    We recommend to enable optimizations using the `-O` flag instead of
    individual flags for each optimization. This is because the `-O` flag is
    intended to be stable and continue to work in future versions of dart2js,
    while individual flags may come and go.

    At this time we recommend to test and debug with `-O1` and to deploy with
    `-O3`.

### Tool Changes

#### dartfmt

*   Addressed several dartfmt issues when used with the new CFE parser.

#### Linter

Bumped the linter to `0.1.70` which includes the following new lints:

*   `avoid_returning_null_for_void`
*   `sort_pub_dependencies`
*   `prefer_mixin`
*   `avoid_implementing_value_types`
*   `flutter_style_todos`
*   `avoid_void_async`
*   `prefer_void_to_null`

and improvements:

*   Fixed NPE in `prefer_iterable_whereType`.
*   Improved message display for `await_only_futures`
*   Performance improvements for `null_closures`
*   Mixin support
*   Updated `sort_constructors_first` to apply to all members.
*   Updated `unnecessary_this` to work on field initializers.
*   Updated `unawaited_futures` to ignore assignments within cascades.
*   Improved handling of constant expressions with generic type params.
*   NPE fix for `invariant_booleans`.
*   Improved docs for `unawaited_futures`.
*   Updated `unawaited_futures` to check cascades.
*   Relaxed `void_checks` (allowing `T Function()` to be assigned to
    `void Function()`).
*   Fixed false positives in `lines_longer_than_80_chars`.

#### Pub

*   Renamed the `--checked` flag to `pub run` to `--enable-asserts`.
*   Pub will no longer delete directories named "packages".
*   The `--packages-dir` flag is now ignored.

## 2.0.0 - 2018-08-07

This is the first major version release of Dart since 1.0.0, so it contains many
significant changes across all areas of the platform. Large changes include:

*   **(Breaking)** The unsound optional static type system has been replaced
    with a sound static type system using type inference and runtime checks.
    This was formerly called "[strong mode][]" and only used by the Dart for web
    products. Now it is the one official static type system for the entire
    platform and replaces the previous "checked" and "production" modes.

*   **(Breaking)** Functions marked `async` now run synchronously until the
    first `await` statement. Previously, they would return to the event loop
    once at the top of the function body before any code runs ([issue 30345][]).

*   **(Breaking)** Constants in the core libraries have been renamed from
    `SCREAMING_CAPS` to `lowerCamelCase`.

*   **(Breaking)** Many new methods have been added to core library classes. If
    you implement the interfaces of these classes, you will need to implement
    the new methods.

*   **(Breaking)** "dart:isolate" and "dart:mirrors" are no longer supported
    when using Dart for the web. They are still supported in the command-line
    VM.

*   **(Breaking)** Pub's transformer-based build system has been [replaced by a
    new build system][transformers].

*   The `new` keyword is optional and can be omitted. Likewise, `const` can be
    omitted inside a const context ([issue 30921][]).

*   Dartium is no longer maintained or supported.

[issue 30345]: https://github.com/dart-lang/sdk/issues/30345
[issue 30921]: https://github.com/dart-lang/sdk/issues/30921
[strong mode]: https://www.dartlang.org/guides/language/sound-dart
[transformers]: https://www.dartlang.org/tools/pub/obsolete

### Language

*   "[Strong mode][]" is now the official type system of the language.

*   The `new` keyword is optional and can be omitted. Likewise, `const` can be
    omitted inside a const context.

*   A string in a `part of` declaration may now be used to refer to the library
    this file is part of. A library part can now declare its library as either:

    ```dart
    part of name.of.library;
    ```

    Or:

    ```dart
    part of "uriReferenceOfLibrary.dart";
    ```

    This allows libraries with no library declarations (and therefore no name)
    to have parts, and it allows tools to easily find the library of a part
    file. The Dart 1.0 syntax is supported but deprecated.

*   Functions marked `async` now run synchronously until the first `await`
    statement. Previously, they would return to the event loop once at the top
    of the function body before any code runs ([issue 30345][]).

*   The type `void` is now a Top type like `dynamic`, and `Object`. It also now
    has new errors for being used where not allowed (such as being assigned to
    any non-`void`-typed parameter). Some libraries (importantly, mockito) may
    need to be updated to accept void values to keep their APIs working.

*   Future flattening is now done only as specified in the Dart 2.0 spec, rather
    than more broadly. This means that the following code has an error on the
    assignment to `y`.

    ```dart
    test() {
      Future<int> f;
      var x = f.then<Future<List<int>>>((x) => []);
      Future<List<int>> y = x;
    }
    ```

*   Invocations of `noSuchMethod()` receive default values for optional args.
    The following program used to print "No arguments passed", and now prints
    "First argument is 3".

    ```dart
    abstract class B {
      void m([int x = 3]);
    }

    class A implements B {
      noSuchMethod(Invocation i) {
        if (i.positionalArguments.length == 0) {
          print("No arguments passed");
        } else {
          print("First argument is ${i.positionalArguments[0]}");
        }
      }
    }

    void main() {
      A().m();
    }
    ```

*   Bounds on generic functions are invariant. The following program now issues
    an invalid override error ([issue 29014][sdk#29014]):

    ```dart
    class A {
      void f<T extends int>() {}
    }

    class B extends A {
      @override
      void f<T extends num>() {}
    }
    ```

*   Numerous corner case bugs around return statements in synchronous and
    asynchronous functions fixed. Specifically:

    *   Issues [31887][issue 31887], [32881][issue 32881]. Future flattening
        should not be recursive.
    *   Issues [30638][issue 30638], [32233][issue 32233]. Incorrect downcast
        errors with `FutureOr`.
    *   Issue [32233][issue 32233]. Errors when returning `FutureOr`.
    *   Issue [33218][issue 33218]. Returns in functions with void related
        types.
    *   Issue [31278][issue 31278]. Incorrect hint on empty returns in async.
        functions.

*   An empty `return;` in an async function with return type `Future<Object>`
    does not report an error.

*   `return exp;` where `exp` has type `void` in an async function is now an
    error unless the return type of the function is `void` or `dynamic`.

*   Mixed return statements of the form `return;` and `return exp;` are now
    allowed when `exp` has type `void`.

*   A compile time error is emitted for any literal which cannot be exactly
    represented on the target platform. As a result, dart2js and DDC report
    errors if an integer literal cannot be represented exactly in JavaScript
    ([issue 33282][]).

*   New member conflict rules have been implemented. Most cases of conflicting
    members with the same name are now static errors ([issue 33235][]).

[sdk#29014]: https://github.com/dart-lang/sdk/issues/29014
[issue 30638]: https://github.com/dart-lang/sdk/issues/30638
[issue 31278]: https://github.com/dart-lang/sdk/issues/31278
[issue 31887]: https://github.com/dart-lang/sdk/issues/31887
[issue 32233]: https://github.com/dart-lang/sdk/issues/32233
[issue 32881]: https://github.com/dart-lang/sdk/issues/32881
[issue 33218]: https://github.com/dart-lang/sdk/issues/33218
[issue 33235]: https://github.com/dart-lang/sdk/issues/33235
[issue 33282]: https://github.com/dart-lang/sdk/issues/33282
[issue 33341]: https://github.com/dart-lang/sdk/issues/33341

### Core libraries

*   Replaced `UPPER_CASE` constant names with `lowerCamelCase`. For example,
    `HTML_ESCAPE` is now `htmlEscape`.

*   The Web libraries were re-generated using Chrome 63 WebIDLs
    ([details][idl]).

[idl]: https://github.com/dart-lang/sdk/wiki/Chrome-63-Dart-Web-Libraries

#### `dart:async`

*   `Stream`:
    *   Added `cast` and `castFrom`.
    *   Changed `firstWhere`, `lastWhere`, and `singleWhere` to return
        `Future<T>` and added an optional `T orElse()` callback.
*   `StreamTransformer`: added `cast` and `castFrom`.
*   `StreamTransformerBase`: new class.
*   `Timer`: added `tick` property.
*   `Zone`
    *   changed to be strong-mode clean. This required some breaking API
        changes. See https://goo.gl/y9mW2x for more information.
    *   Added `bindBinaryCallbackGuarded`, `bindCallbackGuarded`, and
        `bindUnaryCallbackGuarded`.
    *   Renamed `Zone.ROOT` to `Zone.root`.
*   Removed the deprecated `defaultValue` parameter on `Stream.firstWhere` and
    `Stream.lastWhere`.
*   Changed an internal lazily-allocated reusable "null future" to always belong
    to the root zone. This avoids race conditions where the first access to the
    future determined which zone it would belong to. The zone is only used for
    *scheduling* the callback of listeners, the listeners themselves will run in
    the correct zone in any case. Issue [#32556](http://dartbug.com/32556).

#### `dart:cli`

*   *New* "provisional" library for CLI-specific features.
*   `waitFor`: function that suspends a stack to wait for a `Future` to
    complete.

#### `dart:collection`

*   `MapBase`: added `mapToString`.
*   `LinkedHashMap` no longer implements `HashMap`
*   `LinkedHashSet` no longer implements `HashSet`.
*   Added `of` constructor to `Queue`, `ListQueue`, `DoubleLinkedQueue`,
    `HashSet`, `LinkedHashSet`, `SplayTreeSet`, `Map`, `HashMap`,
    `LinkedHashMap`, `SplayTreeMap`.
*   Removed `Maps` class. Extend `MapBase` or mix in `MapMixin` instead to
    provide map method implementations for a class.
*   Removed experimental `Document` method `getCSSCanvasContext` and property
    `supportsCssCanvasContext`.
*   Removed obsolete `Element` property `xtag` no longer supported in browsers.
*   Exposed `ServiceWorker` class.
*   Added constructor to `MessageChannel` and `MessagePort` `addEventListener`
    automatically calls `start` method to receive queued messages.

#### `dart:convert`

*   `Base64Codec.decode` return type is now `Uint8List`.
*   `JsonUnsupportedObjectError`: added `partialResult` property
*   `LineSplitter` now implements `StreamTransformer<String, String>` instead of
    `Converter`. It retains `Converter` methods `convert` and
    `startChunkedConversion`.
*   `Utf8Decoder` when compiled with dart2js uses the browser's `TextDecoder` in
    some common cases for faster decoding.
*   Renamed `ASCII`, `BASE64`, `BASE64URI`, `JSON`, `LATIN1` and `UTF8` to
    `ascii`, `base64`, `base64Uri`, `json`, `latin1` and `utf8`.
*   Renamed the `HtmlEscapeMode` constants `UNKNOWN`, `ATTRIBUTE`,
    `SQ_ATTRIBUTE` and `ELEMENT` to `unknown`, `attribute`, `sqAttribute` and
    `elements`.
*   Added `jsonEncode`, `jsonDecode`, `base64Encode`, `base64UrlEncode` and
    `base64Decode` top-level functions.
*   Changed return type of `encode` on `AsciiCodec` and `Latin1Codec`, and
    `convert` on `AsciiEncoder`, `Latin1Encoder`, to `Uint8List`.
*   Allow `utf8.decoder.fuse(json.decoder)` to ignore leading Unicode BOM.

#### `dart:core`

*   `BigInt` class added to support integers greater than 64-bits.
*   Deprecated the `proxy` annotation.
*   Added `Provisional` class and `provisional` field.
*   Added `pragma` annotation.
*   `RegExp` added static `escape` function.
*   The `Uri` class now correctly handles paths while running on Node.js on
    Windows.
*   Core collection changes:
    *   `Iterable` added members `cast`, `castFrom`, `followedBy` and
        `whereType`.
    *   `Iterable.singleWhere` added `orElse` parameter.
    *   `List` added `+` operator, `first` and `last` setters, and `indexWhere`
        and `lastIndexWhere` methods, and static `copyRange` and `writeIterable`
        methods.
    *   `Map` added `fromEntries` constructor.
    *   `Map` added `addEntries`, `cast`, `entries`, `map`, `removeWhere`,
        `update` and `updateAll` members.
    *   `MapEntry`: new class used by `Map.entries`.
    *   *Note*: if a class extends `IterableBase`, `ListBase`, `SetBase` or
        `MapBase` (or uses the corresponding mixins) from `dart:collection`, the
        new members are implemented automatically.
    *   Added `of` constructor to `List`, `Set`, `Map`.
*   Renamed `double.INFINITY`, `double.NEGATIVE_INFINITY`, `double.NAN`,
    `double.MAX_FINITE` and `double.MIN_POSITIVE` to `double.infinity`,
    `double.negativeInfinity`, `double.nan`, `double.maxFinite` and
    `double.minPositive`.
*   Renamed the following constants in `DateTime` to lower case: `MONDAY`
    through `SUNDAY`, `DAYS_PER_WEEK` (as `daysPerWeek`), `JANUARY` through
    `DECEMBER` and `MONTHS_PER_YEAR` (as `monthsPerYear`).
*   Renamed the following constants in `Duration` to lower case:
    `MICROSECONDS_PER_MILLISECOND` to `microsecondsPerMillisecond`,
    `MILLISECONDS_PER_SECOND` to `millisecondsPerSecond`, `SECONDS_PER_MINUTE`
    to `secondsPerMinute`, `MINUTES_PER_HOUR` to `minutesPerHour`,
    `HOURS_PER_DAY` to `hoursPerDay`, `MICROSECONDS_PER_SECOND` to
    `microsecondsPerSecond`, `MICROSECONDS_PER_MINUTE` to
    `microsecondsPerMinute`, `MICROSECONDS_PER_HOUR` to `microsecondsPerHour`,
    `MICROSECONDS_PER_DAY` to `microsecondsPerDay`, `MILLISECONDS_PER_MINUTE` to
    `millisecondsPerMinute`, `MILLISECONDS_PER_HOUR` to `millisecondsPerHour`,
    `MILLISECONDS_PER_DAY` to `millisecondsPerDay`, `SECONDS_PER_HOUR` to
    `secondsPerHour`, `SECONDS_PER_DAY` to `secondsPerDay`, `MINUTES_PER_DAY` to
    `minutesPerDay`, and `ZERO` to `zero`.
*   Added `typeArguments` to `Invocation` class.
*   Added constructors to invocation class that allows creation of `Invocation`
    objects directly, without going through `noSuchMethod`.
*   Added `unaryMinus` and `empty` constant symbols on the `Symbol` class.
*   Changed return type of `UriData.dataAsBytes` to `Uint8List`.
*   Added `tryParse` static method to `int`, `double`, `num`, `BigInt`, `Uri`
    and `DateTime`.
*   Deprecated `onError` parameter on `int.parse`, `double.parse` and
    `num.parse`.
*   Deprecated the `NoSuchMethodError` constructor.
*   `int.parse` on the VM no longer accepts unsigned hexadecimal numbers greater
    than or equal to `2**63` when not prefixed by `0x`. (SDK issue
    [32858](https://github.com/dart-lang/sdk/issues/32858))

#### `dart:developer`

*   `Flow` class added.
*   `Timeline.startSync` and `Timeline.timeSync` now accept an optional
    parameter `flow` of type `Flow`. The `flow` parameter is used to generate
    flow timeline events that are enclosed by the slice described by
    `Timeline.{start,finish}Sync` and `Timeline.timeSync`.

<!--
Still need entries for all changes to dart:html since 1.x
-->

#### `dart:html`

*   Removed deprecated `query` and `queryAll`. Use `querySelector` and
    `querySelectorAll`.

#### `dart:io`

*   `HttpStatus` added `UPGRADE_REQUIRED`.
*   `IOOverrides` and `HttpOverrides` added to aid in writing tests that wish to
    mock varios `dart:io` objects.
*   `Platform.operatingSystemVersion` added  that gives a platform-specific
    String describing the version of the operating system.
*   `ProcessStartMode.INHERIT_STDIO` added, which allows a child process to
    inherit the parent's stdio handles.
*   `RawZLibFilter` added  for low-level access to compression and decompression
    routines.
*   Unified backends for `SecureSocket`, `SecurityContext`, and
    `X509Certificate` to be consistent across all platforms. All `SecureSocket`,
    `SecurityContext`, and `X509Certificate` properties and methods are now
    supported on iOS and OSX.
*   `SecurityContext.alpnSupported` deprecated as ALPN is now supported on all
    platforms.
*   `SecurityContext`: added `withTrustedRoots` named optional parameter
    constructor, which defaults to false.
*   Added a `timeout` parameter to `Socket.connect`, `RawSocket.connect`,
    `SecureSocket.connect` and `RawSecureSocket.connect`. If a connection
    attempt takes longer than the duration specified in `timeout`, a
    `SocketException` will be thrown. Note: if the duration specified in
    `timeout` is greater than the OS level timeout, a timeout may occur sooner
    than specified in `timeout`.
*   `Stdin.hasTerminal` added, which is true if stdin is attached to a terminal.
*   `WebSocket` added static `userAgent` property.
*   `RandomAccessFile.close` returns `Future<void>`
*   Added `IOOverrides.socketConnect`.
*   Added Dart-styled constants to  `ZLibOptions`, `FileMode`, `FileLock`,
    `FileSystemEntityType`, `FileSystemEvent`, `ProcessStartMode`,
    `ProcessSignal`, `InternetAddressType`, `InternetAddress`,
    `SocketDirection`, `SocketOption`, `RawSocketEvent`, and `StdioType`, and
    deprecated the old `SCREAMING_CAPS` constants.
*   Added the Dart-styled top-level constants `zlib`, `gzip`, and
    `systemEncoding`, and deprecated the old `SCREAMING_CAPS` top-level
    constants.
*   Removed the top-level `FileMode` constants `READ`, `WRITE`, `APPEND`,
    `WRITE_ONLY`, and `WRITE_ONLY_APPEND`. Please use e.g. `FileMode.read`
    instead.
*   Added `X509Certificate.der`, `X509Certificate.pem`, and
    `X509Certificate.sha1`.
*   Added `FileSystemEntity.fromRawPath` constructor to allow for the creation
    of `FileSystemEntity` using `Uint8List` buffers.
*   Dart-styled constants have been added for `HttpStatus`, `HttpHeaders`,
    `ContentType`, `HttpClient`, `WebSocketStatus`, `CompressionOptions`, and
    `WebSocket`. The `SCREAMING_CAPS` constants are marked deprecated. Note that
    `HttpStatus.CONTINUE` is now `HttpStatus.continue_`, and that e.g.
    `HttpHeaders.FIELD_NAME` is now `HttpHeaders.fieldNameHeader`.
*   Deprecated `Platform.packageRoot`, which is only used for `packages/`
    directory resolution which is no longer supported. It will now always return
    null, which is a value that was always possible for it to return previously.
*   Adds `HttpClient.connectionTimeout`.
*   Adds `{Socket,RawSocket,SecureSocket}.startConnect`. These return a
    `ConnectionTask`, which can be used to cancel an in-flight connection
    attempt.

#### `dart:isolate`

*   Make `Isolate.spawn` take a type parameter representing the argument type of
    the provided function. This allows functions with arguments types other than
    `Object` in strong mode.
*   Rename `IMMEDIATE` and `BEFORE_NEXT_EVENT` on `Isolate` to `immediate` and
    `beforeNextEvent`.
*   Deprecated `Isolate.packageRoot`, which is only used for `packages/`
    directory resolution which is no longer supported. It will now always return
    null, which is a value that was always possible for it to return previously.
*   Deprecated `packageRoot` parameter in `Isolate.spawnUri`, which is was
    previously used only for `packages/` directory resolution. That style of
    resolution is no longer supported in Dart 2.

<!--
Still need entries for all changes to dart:js since 1.x
-->

#### `dart.math`

*   Renamed `E`, `LN10`, `LN`, `LOG2E`, `LOG10E`, `PI`, `SQRT1_2` and `SQRT2` to
    `e`, `ln10`, `ln`, `log2e`, `log10e`, `pi`, `sqrt1_2` and `sqrt2`.

#### `dart.mirrors`

*   Added `IsolateMirror.loadUri`, which allows dynamically loading additional
    code.
*   Marked `MirrorsUsed` as deprecated. The `MirrorsUsed` annotation was only
    used to inform the dart2js compiler about how mirrors were used, but dart2js
    no longer supports the mirrors library altogether.

<!--
Still need entries for all changes to dart:svg since 1.x
-->

#### `dart:typed_data`

*   Added `Unmodifiable` view classes over all `List` types.
*   Renamed `BYTES_PER_ELEMENT` to `bytesPerElement` on all typed data lists.
*   Renamed constants `XXXX` through `WWWW` on `Float32x4` and `Int32x4` to
    lower-case `xxxx` through `wwww`.
*   Renamed `Endinanness` to `Endian` and its constants from `BIG_ENDIAN`,
    `LITTLE_ENDIAN` and `HOST_ENDIAN` to `little`, `big` and `host`.

<!--
Still need entries for all changes to dart:web_audio,web_gl,web_sql since 1.x
-->

### Dart VM

*   Support for MIPS has been removed.

*   Dart `int` is now restricted to 64 bits. On overflow, arithmetic operations
    wrap around, and integer literals larger than 64 bits are not allowed. See
    https://github.com/dart-lang/sdk/blob/master/docs/language/informal/int64.md
    for details.

*   The Dart VM no longer attempts to perform `packages/` directory resolution
    (for loading scripts, and in `Isolate.resolveUri`). Users relying on
    `packages/` directories should switch to `.packages` files.

### Dart for the Web

*   Expose JavaScript Promise APIs using Dart futures. For example,
    `BackgroundFetchManager.get` is defined as:

    ```dart
      Future<BackgroundFetchRegistration> get(String id)
    ```

    It can be used like:

    ```dart
    BackgroundFetchRegistration result = await fetchMgr.get('abc');
    ```

    The underlying JS Promise-to-Future mechanism will be exposed as a public
    API in the future.

#### Dart Dev Compiler (DDC)

*   dartdevc will no longer throw an error from `is` checks that return a
    different result in weak mode (SDK [issue 28988][sdk#28988]). For example:

    ```dart
    main() {
      List l = [];
      // Prints "false", does not throw.
      print(l is List<String>);
    }
    ```

*   Failed `as` casts on `Iterable<T>`, `Map<T>`, `Future<T>`, and `Stream<T>`
    are no longer ignored. These failures were ignored to make it easier to
    migrate Dart 1 code to strong mode, but ignoring them is a hole in the type
    system. This closes part of that hole. (We still need to stop ignoring "as"
    cast failures on function types, and implicit cast failures on the above
    types and function types.)

[sdk#28988]: https://github.com/dart-lang/sdk/issues/28988

#### dart2js

*   dart2js now compiles programs with Dart 2.0 semantics. Apps are expected to
    be bigger than before, because Dart 2.0 has many more implicit checks
    (similar to the `--checked` flag in Dart 1.0).

    We exposed a `--omit-implicit-checks` flag which removes most of the extra
    implicit checks. Only use this if you have enough test coverage to know that
    the app will work well without the checks. If a check would have failed and
    it is omitted, your app may crash or behave in unexpected ways. This flag is
    similar to `--trust-type-annotations` in Dart 1.0.

*   dart2js replaced its front-end with the common front-end (CFE). Thanks to
    the CFE, dart2js errors are more consistent with all other Dart tools.

*   dart2js replaced its source-map implementation.  There aren't any big
    differences, but more data is emitted for synthetic code generated by the
    compiler.

*   `dart:mirrors` support was removed. Frameworks are encouraged to use
    code-generation instead. Conditional imports indicate that mirrors are not
    supported, and any API in the mirrors library will throw at runtime.

*   The generated output of dart2js can now be run as a webworker.

*   `dart:isolate` support was removed. To launch background tasks, please
    use webworkers instead. APIs for webworkers can be accessed from `dart:html`
    or JS-interop.

*   dart2js no longer supports the `--package-root` flag. This flag was
    deprecated in favor of `--packages` long ago.

### Tool Changes

#### Analyzer

*   The analyzer will no longer issue a warning when a generic type parameter is
    used as the type in an instance check. For example:

    ```dart
    test<T>() {
      print(3 is T); // No warning
    }
    ```

*   New static checking of `@visibleForTesting` elements. Accessing a method,
    function, class, etc. annotated with `@visibleForTesting` from a file _not_
    in a `test/` directory will result in a new hint ([issue 28273][]).

*   Static analysis now respects functions annotated with `@alwaysThrows`
    ([issue 31384][]).

*   New hints added:

    *   `NULL_AWARE_BEFORE_OPERATOR` when an operator is used after a null-aware
        access. For example:

        ```dart
        x?.a - ''; // HINT
        ```

    *   `NULL_AWARE_IN_LOGICAL_OPERATOR` when an expression with null-aware
        access is used as a condition in logical operators. For example:

        ```dart
        x.a || x?.b; // HINT
        ```

*   The command line analyzer (dartanalyzer) and the analysis server no longer
    treat directories named `packages` specially. Previously they had ignored
    these directories - and their contents - from the point of view of analysis.
    Now they'll be treated just as regular directories. This special-casing of
    `packages` directories was to support using symlinks for package:
    resolution; that functionality is now handled by `.packages` files.

*   New static checking of duplicate shown or hidden names in an export
    directive ([issue 33182][]).

*   The analysis server will now only analyze code in Dart 2 mode ('strong
    mode'). It will emit warnings for analysis options files that have
    `strong-mode: false` set (and will emit a hint for `strong-mode: true`,
    which is no longer necessary).

*   The dartanalyzer `--strong` flag is now deprecated and ignored. The
    command-line analyzer now only analyzes code in strong mode.

[issue 28273]: https://github.com/dart-lang/sdk/issues/28273
[issue 31384]: https://github.com/dart-lang/sdk/issues/31384
[issue 33182]: https://github.com/dart-lang/sdk/issues/33182

#### dartfmt

*   Support `assert()` in const constructor initializer lists.

*   Better formatting for multi-line strings in argument lists.

*   Force splitting an empty block as the then body of an if with an else.

*   Support metadata annotations on enum cases.

*   Add `--fix` to remove unneeded `new` and `const` keywords, and change `:` to
    `=` before named parameter default values.

*   Change formatting rules around static methods to uniformly format code with
    and without `new` and `const`.

*   Format expressions inside string interpolation.

#### Pub

*   Pub has a brand new version solver! It supports all the same features as the
    old version solver, but it's much less likely to stall out on difficult
    package graphs, and it's much clearer about why a solution can't be found
    when version solving fails.

*   Remove support for transformers, `pub build`, and `pub serve`. Use the
    [new build system][transformers] instead.

*   There is now a default SDK constraint of `<2.0.0` for any package with no
    existing upper bound. This allows us to move more safely to 2.0.0. All new
    packages published on pub will now require an upper bound SDK constraint so
    future major releases of Dart don't destabilize the package ecosystem.

    All SDK constraint exclusive upper bounds are now treated as though they
    allow pre-release versions of that upper bound. For example, the SDK
    constraint `>=1.8.0 <2.0.0` now allows pre-release SDK versions such as
    `2.0.0-beta.3.0`. This allows early adopters to try out packages that don't
    explicitly declare support for the new version yet. You can disable this
    functionality by setting the `PUB_ALLOW_PRERELEASE_SDK` environment variable
    to `false`.

*   Allow depending on a package in a subdirectory of a Git repository. Git
    dependencies may now include a `path` parameter, indicating that the package
    exists in a subdirectory of the Git repository. For example:

    ```yaml
    dependencies:
      foobar:
        git:
          url: git://github.com/dart-lang/multi_package_repo
          path: pkg/foobar
    ```

*   Added an `--executables` option to `pub deps` command. This will list all
    available executables that can be run with `pub run`.

*   The Flutter `sdk` source will now look for packages in
    `flutter/bin/cache/pkg/` as well as `flutter/packages/`. In particular, this
    means that packages can depend on the `sky_engine` package from the `sdk`
    source ([issue 1775][pub#1775]).

*   Pub now caches compiled packages and snapshots in the `.dart_tool/pub`
    directory, rather than the `.pub` directory ([issue 1795][pub#1795]).

*   Other bug fixes and improvements.

[issue 30246]: https://github.com/dart-lang/sdk/issues/30246
[pub#1679]: https://github.com/dart-lang/pub/issues/1679
[pub#1684]: https://github.com/dart-lang/pub/issues/1684
[pub#1775]: https://github.com/dart-lang/pub/issues/1775
[pub#1795]: https://github.com/dart-lang/pub/issues/1795
[pub#1823]: https://github.com/dart-lang/pub/issues/1823

## 1.24.3 - 2017-12-14

* Fix for constructing a new SecurityContext that contains the built-in
  certificate authority roots
  ([issue 24693](https://github.com/dart-lang/sdk/issues/24693)).

### Core library changes

* `dart:io`
  * Unified backends for `SecureSocket`, `SecurityContext`, and
    `X509Certificate` to be consistent across all platforms. All
    `SecureSocket`, `SecurityContext`, and `X509Certificate` properties and
    methods are now supported on iOS and OSX.

## 1.24.2 - 2017-06-22

* Fixes for debugging in Dartium.
  * Fix DevConsole crash with JS
    ([issue 29873](https://github.com/dart-lang/sdk/issues/29873)).
  * Fix debugging in WebStorm, NULL returned for JS objects
    ([issue 29854](https://github.com/dart-lang/sdk/issues/29854)).

## 1.24.1 - 2017-06-14

* Bug fixes for dartdevc support in `pub serve`.
  * Fixed module config invalidation logic so modules are properly
    recalculated when package layout changes.
  * Fixed exception when handling require.js errors that aren't script load
    errors.
  * Fixed an issue where requesting the bootstrap.js file before the dart.js
    file would result in a 404.
  * Fixed a Safari issue during bootstrapping (note that Safari is still not
    officially supported but does work for trivial examples).
* Fix for a Dartium issue where there was no sound in checked mode
  ([issue 29810](https://github.com/dart-lang/sdk/issues/29810)).

## 1.24.0 - 2017-06-12

### Language
* During a dynamic type check, `void` is not required to be `null` anymore.
  In practice, this makes overriding `void` functions with non-`void` functions
  safer.

* During static analysis, a function or setter declared using `=>` with return
  type `void` now allows the returned expression to have any type. For example,
  assuming the declaration `int x;`, it is now type correct to have
  `void f() => ++x;`.

* A new function-type syntax has been added to the language.
  **Warning**: *In Dart 1.24, this feature is incomplete, and not stable in the Analyzer.*

  Intuitively, the type of a function can be constructed by textually replacing
  the function's name with `Function` in its declaration. For instance, the
  type of `void foo() {}` would be `void Function()`. The new syntax may be used
  wherever a type can be written. It is thus now possible to declare fields
  containing functions without needing to write typedefs: `void Function() x;`.
  The new function type has one restriction: it may not contain the old-style
  function-type syntax for its parameters. The following is thus illegal:
  `void Function(int f())`.
  `typedefs` have been updated to support this new syntax.

  Examples:

  ```dart
  typedef F = void Function();  // F is the name for a `void` callback.
  int Function(int) f;  // A field `f` that contains an int->int function.

  class A<T> {
    // The parameter `callback` is a function that takes a `T` and returns
    // `void`.
    void forEach(void Function(T) callback);
  }

  // The new function type supports generic arguments.
  typedef Invoker = T Function<T>(T Function() callback);
  ```

### Core library changes

* `dart:async`, `dart:core`, `dart:io`
    * Adding to a closed sink, including `IOSink`, is no longer not allowed. In
      1.24, violations are only reported (on stdout or stderr), but a future
      version of the Dart SDK will change this to throwing a `StateError`.

* `dart:convert`
  * **BREAKING** Removed the deprecated `ChunkedConverter` class.
  * JSON maps are now typed as `Map<String, dynamic>` instead of
    `Map<dynamic, dynamic>`. A JSON-map is not a `HashMap` or `LinkedHashMap`
    anymore (but just a `Map`).

* `dart:io`
  * Added `Platform.localeName`, needed for accessing the locale on platforms
    that don't store it in an environment variable.
  * Added `ProcessInfo.currentRss` and `ProcessInfo.maxRss` for inspecting
    the Dart VM process current and peak resident set size.
  * Added `RawSynchronousSocket`, a basic synchronous socket implementation.

* `dart:` web APIs have been updated to align with Chrome v50.
   This change includes **a large number of changes**, many of which are
   breaking. In some cases, new class names may conflict with names that exist
   in existing code.

* `dart:html`

  * **REMOVED** classes: `Bluetooth`, `BluetoothDevice`,
    `BluetoothGattCharacteristic`, `BluetoothGattRemoteServer`,
    `BluetoothGattService`, `BluetoothUuid`, `CrossOriginConnectEvent`,
    `DefaultSessionStartEvent`, `DomSettableTokenList`, `MediaKeyError`,
    `PeriodicSyncEvent`, `PluginPlaceholderElement`, `ReadableStream`,
    `StashedMessagePort`, `SyncRegistration`

  * **REMOVED** members:
    * `texImage2DCanvas` was removed from `RenderingContext`.
    * `endClip` and `startClip` were removed from `Animation`.
    * `after` and `before` were removed from `CharacterData`, `ChildNode` and
      `Element`.
    * `keyLocation` was removed from `KeyboardEvent`. Use `location` instead.
    * `generateKeyRequest`, `keyAddedEvent`, `keyErrorEvent`, `keyMessageEvent`,
      `mediaGroup`, `needKeyEvent`, `onKeyAdded`, `onKeyError`, `onKeyMessage`,
      and `onNeedKey` were removed from `MediaElement`.
    * `getStorageUpdates` was removed from `Navigator`
    * `status` was removed from `PermissionStatus`
    * `getAvailability` was removed from `PreElement`

  * Other behavior changes:
    * URLs returned in CSS or html are formatted with quoted string.
      Like `url("http://google.com")` instead of `url(http://google.com)`.
    * Event timestamp property type changed from `int` to `num`.
    * Chrome introduced slight layout changes of UI objects.
      In addition many height/width dimensions are returned in subpixel values
      (`num` instead of whole numbers).
    * `setRangeText` with a `selectionMode` value of 'invalid' is no longer
      valid. Only "select", "start", "end", "preserve" are allowed.

* `dart:svg`

  * A large number of additions and removals. Review your use of `dart:svg`
    carefully.

* `dart:web_audio`

  * new method on `AudioContext` – `createIirFilter` returns a new class
    `IirFilterNode`.

* `dart:web_gl`

  * new classes: `CompressedTextureAstc`, `ExtColorBufferFloat`,
    `ExtDisjointTimerQuery`, and `TimerQueryExt`.

  * `ExtFragDepth` added: `readPixels2` and `texImage2D2`.

#### Strong Mode

* Removed ad hoc `Future.then` inference in favor of using `FutureOr`.  Prior to
  adding `FutureOr` to the language, the analyzer implented an ad hoc type
  inference for `Future.then` (and overrides) treating it as if the onValue
  callback was typed to return `FutureOr` for the purposes of inference.
  This ad hoc inference has been removed now that `FutureOr` has been added.

  Packages that implement `Future` must either type the `onValue` parameter to
  `.then` as returning `FutureOr<T>`, or else must leave the type of the parameter
  entirely to allow inference to fill in the type.

* During static analysis, a function or setter declared using `=>` with return
  type `void` now allows the returned expression to have any type.

### Tool Changes

* Dartium

  Dartium is now based on Chrome v50. See *Core library changes* above for
  details on the changed APIs.

* Pub

  * `pub build` and `pub serve`

    * Added support for the Dart Development Compiler.

      Unlike dart2js, this new compiler is modular, which allows pub to do
      incremental re-builds for `pub serve`, and potentially `pub build` in the
      future.

      In practice what that means is you can edit your Dart files, refresh in
      Chrome (or other supported browsers), and see your edits almost
      immediately. This is because pub is only recompiling your package, not all
      packages that you depend on.

      There is one caveat with the new compiler, which is that your package and
      your dependencies must all be strong mode clean. If you are getting an
      error compiling one of your dependencies, you will need to file bugs or
      send pull requests to get them strong mode clean.

      There are two ways of opting into the new compiler:

        * Use the new `--web-compiler` flag, which supports `dartdevc`,
          `dart2js` or `none` as options. This is the easiest way to try things
          out without changing the default.

        * Add config to your pubspec. There is a new `web` key which supports a
          single key called `compiler`. This is a map from mode names to
          compiler to use. For example, to default to dartdevc in debug mode you
          can add the following to your pubspec:

          ```yaml
          web:
            compiler:
              debug: dartdevc
          ```

      You can also use the new compiler to run your tests in Chrome much more
      quickly than you can with dart2js. In order to do that, run
      `pub serve test --web-compiler=dartdevc`, and then run
      `pub run test -p chrome --pub-serve=8080`.

    * The `--no-dart2js` flag has been deprecated in favor of
      `--web-compiler=none`.

    * `pub build` will use a failing exit code if there are errors in any
      transformer.

  * `pub publish`

    * Added support for the UNLICENSE file.

    * Packages that depend on the Flutter SDK may be published.

  * `pub get` and `pub upgrade`

    * Don't dump a stack trace when a network error occurs while fetching
      packages.

* dartfmt
    * Preserve type parameters in new generic function typedef syntax.
    * Add self-test validation to ensure formatter bugs do not cause user code
      to be lost.

### Infrastructure changes

* As of this release, we'll show a warning when using the MIPS architecture.
  Unless we learn about any critical use of Dart on MIPS in the meantime, we're
  planning to deprecate support for MIPS starting with the next stable release.

## 1.23.0 - 2017-04-21

#### Strong Mode

* Breaking change - it is now a strong mode error if a mixin causes a name
  conflict between two private members (field/getter/setter/method) from a
  different library. (SDK
  issue [28809](https://github.com/dart-lang/sdk/issues/28809)).

lib1.dart:


```dart
class A {
  int _x;
}

class B {
  int _x;
}
```

lib2.dart:


```dart
import 'lib1.dart';

class C extends A with B {}
```

```
    error • The private name _x, defined by B, conflicts with the same name defined by A at tmp/lib2.dart:3:24 • private_collision_in_mixin_application
```


* Breaking change - strong mode will prefer the expected type to infer generic
  types, functions, and methods (SDK
  issue [27586](https://github.com/dart-lang/sdk/issues/27586)).

  ```dart
  main() {
    List<Object> foo = /*infers: <Object>*/['hello', 'world'];
    var bar = /*infers: <String>*/['hello', 'world'];
  }
  ```

* Strong mode inference error messages are improved
  (SDK issue [29108](https://github.com/dart-lang/sdk/issues/29108)).

  ```dart
  import 'dart:math';
  test(Iterable/* fix is to add <num> here */ values) {
    num n = values.fold(values.first as num, max);
  }
  ```
  Now produces the error on the generic function "max":
  ```
  Couldn't infer type parameter 'T'.

  Tried to infer 'dynamic' for 'T' which doesn't work:
    Function type declared as '<T extends num>(T, T) → T'
                  used where  '(num, dynamic) → num' is required.

  Consider passing explicit type argument(s) to the generic.
  ```

* Strong mode supports overriding fields, `@virtual` is no longer required
    (SDK issue [28120](https://github.com/dart-lang/sdk/issues/28120)).

    ```dart
    class C {
      int x = 42;
    }
    class D extends C {
      get x {
        print("x got called");
        return super.x;
      }
    }
    main() {
      print(new D().x);
    }
    ```

* Strong mode down cast composite warnings are no longer issued by default.
  (SDK issue [28588](https://github.com/dart-lang/sdk/issues/28588)).

```dart
void test() {
  List untyped = [];
  List<int> typed = untyped; // No down cast composite warning
}
```

To opt back into the warnings, add the following to
the
[.analysis_options](https://www.dartlang.org/guides/language/analysis-options)
file for your project.

```
analyzer:
  errors:
    strong_mode_down_cast_composite: warning
```


### Core library changes

* `dart:core`
  * Added `Uri.isScheme` function to check the scheme of a URI.
    Example: `uri.isScheme("http")`. Ignores case when comparing.
  * Make `UriData.parse` validate its input better.
    If the data is base-64 encoded, the data is normalized wrt.
    alphabet and padding, and it contains invalid base-64 data,
    parsing fails. Also normalizes non-base-64 data.
* `dart:io`
  * Added functions `File.lastAccessed`, `File.lastAccessedSync`,
    `File.setLastModified`, `File.setLastModifiedSync`, `File.setLastAccessed`,
    and `File.setLastAccessedSync`.
  * Added `{Stdin,Stdout}.supportsAnsiEscapes`.

### Dart VM

* Calls to `print()` and `Stdout.write*()` now correctly print unicode
  characters to the console on Windows. Calls to `Stdout.add*()` behave as
  before.

### Tool changes

* Analysis
  * `dartanalyzer` now follows the same rules as the analysis server to find
    an analysis options file, stopping when an analysis options file is found:
    * Search up the directory hierarchy looking for an analysis options file.
    * If analyzing a project referencing the [Flutter](https://flutter.io/)
      package, then use the
      [default Flutter analysis options](https://github.com/flutter/flutter/blob/master/packages/flutter/lib/analysis_options_user.yaml)
      found in `package:flutter`.
    * If in a Bazel workspace, then use the analysis options in
      `package:dart.analysis_options/default.yaml` if it exists.
    * Use the default analysis options rules.
  * In addition, specific to `dartanalyzer`:
    * an analysis options file can be specified on the command line via
      `--options` and that file will be used instead of searching for an
      analysis options file.
    * any analysis option specified on the command line
      (e.g. `--strong` or `--no-strong`) takes precedence over any corresponding
      value specified in the analysis options file.

* Dartium, dart2js, and DDC

  * Imports to `dart:io` are allowed, but the imported library is not supported
    and will likely fail on most APIs at runtime. This change was made as a
    stopgap measure to make it easier to write libraries that share code between
    platforms (like package `http`). This might change again when configuration
    specific imports are supported.

* Pub
  * Now sends telemetry data to `pub.dartlang.org` to allow better understanding
    of why a particular package is being accessed.
  * `pub publish`
    * Warns if a package imports a package that's not a dependency from within
      `lib/` or `bin/`, or a package that's not a dev dependency from within
      `benchmark/`, `example/`, `test/` or `tool/`.
    * No longer produces "UID too large" errors on OS X. All packages are now
      uploaded with the user and group names set to "pub".
    * No longer fails with a stack overflow when uploading a package that uses
      Git submodules.
  * `pub get` and `pub upgrade`
    * Produce more informative error messages if they're run directly in a
      package that uses Flutter.
    * Properly unlock SDK and path dependencies if they have a new version
      that's also valid according to the user's pubspec.

* dartfmt
  * Support new generic function typedef syntax.
  * Make the precedence of cascades more visible.
  * Fix a couple of places where spurious newlines were inserted.
  * Correctly report unchanged formatting when reading from stdin.
  * Ensure space between `-` and `--`. Code that does this is pathological, but
    it technically meant dartfmt could change the semantics of the code.
  * Preserve a blank line between enum cases.
  * Other small formatting tweaks.


## 1.22.1 - 2017-02-22

Patch release, resolves two issues:
* Dart VM crash: [Issue 28072](https://github.com/dart-lang/sdk/issues/28757)

* Dart VM bug combining types, await, and deferred loading: [Issue 28678](https://github.com/dart-lang/sdk/issues/28678)


## 1.22.0 - 2017-02-14

### Language

  * Breaking change:
    ['Generalized tear-offs'](https://github.com/gbracha/generalizedTearOffs/blob/master/proposal.md)
    are no longer supported, and will cause errors. We updated the language spec
    and added warnings in 1.21, and are now taking the last step to fully
    de-support them. They were previously only supported in the VM, and there
    are almost no known uses of them in the wild.

  * The `assert()` statement has been expanded to support an optional second
    `message` argument
    (SDK issue [27342](https://github.com/dart-lang/sdk/issues/27342)).

    The message is displayed if the assert fails. It can be any object, and it
    is accessible as `AssertionError.message`. It can be used to provide more
    user friendly exception outputs. As an example, the following assert:

    ```dart
    assert(configFile != null, "Tool config missing. Please see https://goo.gl/k8iAi for details.");
    ```

    would produce the following exception output:

    ```
    Unhandled exception:
    'file:///Users/mit/tmp/tool/bin/main.dart': Failed assertion: line 9 pos 10:
    'configFile != null': Tool config missing. Please see https://goo.gl/k8iAi for details.
    #0      _AssertionError._doThrowNew (dart:core-patch/errors_patch.dart:33)
    #1      _AssertionError._throwNew (dart:core-patch/errors_patch.dart:29)
    #2      main (file:///Users/mit/tmp/tool/bin/main.dart:9:10)
    ```

  * The `Null` type has been moved to the bottom of the type hierarchy. As such,
    it is considered a subtype of every other type. The `null` *literal* was
    always treated as a bottom type. Now the named class `Null` is too:

    ```dart
    const empty = <Null>[];

    String concatenate(List<String> parts) => parts.join();
    int sum(List<int> numbers) => numbers.fold(0, (sum, n) => sum + n);

    concatenate(empty); // OK.
    sum(empty); // OK.
    ```

  * Introduce `covariant` modifier on parameters. It indicates that the
    parameter (and the corresponding parameter in any method that overrides it)
    has looser override rules. In strong mode, these require a runtime type
    check to maintain soundness, but enable an architectural pattern that is
    useful in some code.

    It lets you specialize a family of classes together, like so:

    ```dart
    abstract class Predator {
      void chaseAndEat(covariant Prey p);
    }

    abstract class Prey {}

    class Mouse extends Prey {}

    class Seal extends Prey {}

    class Cat extends Predator {
      void chaseAndEat(Mouse m) => ...
    }

    class Orca extends Predator {
      void chaseAndEat(Seal s) => ...
    }
    ```

    This isn't statically safe, because you could do:

    ```dart
    Predator predator = new Cat(); // Upcast.
    predator.chaseAndEat(new Seal()); // Cats can't eat seals!
    ```

    To preserve soundness in strong mode, in the body of a method that uses a
    covariant override (here, `Cat.chaseAndEat()`), the compiler automatically
    inserts a check that the parameter is of the expected type. So the compiler
    gives you something like:

    ```dart
    class Cat extends Predator {
      void chaseAndEat(o) {
        var m = o as Mouse;
        ...
      }
    }
    ```

    Spec mode allows this unsound behavior on all parameters, even though users
    rarely rely on it. Strong mode disallowed it initially. Now, strong mode
    lets you opt into this behavior in the places where you do want it by using
    this modifier. Outside of strong mode, the modifier is ignored.

  * Change instantiate-to-bounds rules for generic type parameters when running
    in strong mode. If you leave off the type parameters from a generic type, we
    need to decide what to fill them in with.  Dart 1.0 says just use `dynamic`,
    but that isn't sound:

    ```dart
    class Abser<T extends num> {
       void absThis(T n) { n.abs(); }
    }

    var a = new Abser(); // Abser<dynamic>.
    a.absThis("not a num");
    ```

    We want the body of `absThis()` to be able to safely assume `n` is at
    least a `num` -- that's why there's a constraint on T, after all. Implicitly
    using `dynamic` as the type parameter in this example breaks that.

    Instead, strong mode uses the bound. In the above example, it fills it in
    with `num`, and then the second line where a string is passed becomes a
    static error.

    However, there are some cases where it is hard to figure out what that
    default bound should be:

    ```dart
    class RuhRoh<T extends Comparable<T>> {}
    ```

    Strong mode's initial behavior sometimes produced surprising, unintended
    results. For 1.22, we take a simpler approach and then report an error if
    a good default type argument can't be found.

### Core libraries

  * Define `FutureOr<T>` for code that works with either a future or an
    immediate value of some type. For example, say you do a lot of text
    manipulation, and you want a handy function to chain a bunch of them:

    ```dart
    typedef String StringSwizzler(String input);

    String swizzle(String input, List<StringSwizzler> swizzlers) {
      var result = input;
      for (var swizzler in swizzlers) {
        result = swizzler(result);
      }

      return result;
    }
    ```

    This works fine:

    ```dart
    main() {
      var result = swizzle("input", [
        (s) => s.toUpperCase(),
        (s) => () => s * 2)
      ]);
      print(result); // "INPUTINPUT".
    }
    ```

    Later, you realize you'd also like to support swizzlers that are
    asynchronous (maybe they look up synonyms for words online). You could make
    your API strictly asynchronous, but then users of simple synchronous
    swizzlers have to manually wrap the return value in a `Future.value()`.
    Ideally, your `swizzle()` function would be "polymorphic over asynchrony".
    It would allow both synchronous and asynchronous swizzlers. Because `await`
    accepts immediate values, it is easy to implement this dynamically:

    ```dart
    Future<String> swizzle(String input, List<StringSwizzler> swizzlers) async {
      var result = input;
      for (var swizzler in swizzlers) {
        result = await swizzler(result);
      }

      return result;
    }

    main() async {
      var result = swizzle("input", [
        (s) => s.toUpperCase(),
        (s) => new Future.delayed(new Duration(milliseconds: 40), () => s * 2)
      ]);
      print(await result);
    }
    ```

    What should the declared return type on StringSwizzler be? In the past, you
    had to use `dynamic` or `Object`, but that doesn't tell the user much. Now,
    you can do:

    ```dart
    typedef FutureOr<String> StringSwizzler(String input);
    ```

    Like the name implies, `FutureOr<String>` is a union type. It can be a
    `String` or a `Future<String>`, but not anything else. In this case, that's
    not super useful beyond just stating a more precise type for readers of the
    code. It does give you a little better error checking in code that uses the
    result of that.

    `FutureOr<T>` becomes really important in *generic* methods like
    `Future.then()`. In those cases, having the type system understand this
    magical union type helps type inference figure out the type argument of
    `then()` based on the closure you pass it.

    Previously, strong mode had hard-coded rules for handling `Future.then()`
    specifically. `FutureOr<T>` exposes that functionality so third-party APIs
    can take advantage of it too.

### Tool changes

* Dart2Js

  * Remove support for (long-time deprecated) mixin typedefs.

* Pub

  * Avoid using a barback asset server for executables unless they actually use
    transformers. This makes precompilation substantially faster, produces
    better error messages when precompilation fails, and allows
    globally-activated executables to consistently use the
    `Isolate.resolvePackageUri()` API.

  * On Linux systems, always ignore packages' original file owners and
    permissions when extracting those packages. This was already the default
    under most circumstances.

  * Properly close the standard input stream of child processes started using
    `pub run`.

  * Handle parse errors from the package cache more gracefully. A package whose
    pubspec can't be parsed will now be ignored by `pub get --offline` and
    deleted by `pub cache repair`.

  * Make `pub run` run executables in spawned isolates. This lets them handle
    signals and use standard IO reliably.

  * Fix source-maps produced by dart2js when running in `pub serve`: URL
    references to assets from packages match the location where `pub serve`
    serves them (`packages/package_name/` instead of
    `../packages/package_name/`).

### Infrastructure changes

  * The SDK now uses GN rather than gyp to generate its build files, which will
    now be exclusively ninja flavored. Documentation can be found on our
    [wiki](https://github.com/dart-lang/sdk/wiki/Building-with-GN). Also see the
    help message of `tools/gn.py`. This change is in response to the deprecation
    of gyp. Build file generation with gyp will continue to be available in this
    release by setting the environment variable `DART_USE_GYP` before running
    `gclient sync` or `gclient runhooks`, but this will be removed in a future
    release.

## 1.21.1 - 2017-01-13

Patch release, resolves one issue:

* Dart VM: Snapshots of generic functions fail. [Issue 28072](https://github.com/dart-lang/sdk/issues/28072)

## 1.21.0 - 2016-12-07

### Language

* Support generic method syntax. Type arguments are not available at
  runtime. For details, check the
  [informal specification](https://gist.github.com/eernstg/4353d7b4f669745bed3a5423e04a453c).
* Support access to initializing formals, e.g., the use of `x` to initialize
 `y` in `class C { var x, y; C(this.x): y = x; }`.
  Please check the
  [informal specification](https://gist.github.com/eernstg/cff159be9e34d5ea295d8c24b1a3e594)
  for details.
* Don't warn about switch case fallthrough if the case ends in a `rethrow`
  statement.  (SDK issue
  [27650](https://github.com/dart-lang/sdk/issues/27650))
* Also don't warn if the entire switch case is wrapped in braces - as long as
  the block ends with a `break`, `continue`, `rethrow`, `return` or `throw`.
* Allow `=` as well as `:` as separator for named parameter default values.

  ```dart
  enableFlags({bool hidden: false}) { … }
  ```

  can now be replaced by

  ```dart
  enableFlags({bool hidden = false}) { … }
  ```

  (SDK issue [27559](https://github.com/dart-lang/sdk/issues/27559))

### Core library changes

* `dart:core`: `Set.difference` now takes a `Set<Object>` as argument.  (SDK
  issue [27573](https://github.com/dart-lang/sdk/issues/27573))

* `dart:developer`

  * Added `Service` class.
    * Allows inspecting and controlling the VM service protocol HTTP server.
    * Provides an API to access the ID of an `Isolate`.

### Tool changes

* Dart Dev Compiler

  * Support calls to `loadLibrary()` on deferred libraries. Deferred libraries
    are still loaded eagerly. (SDK issue
    [27343](https://github.com/dart-lang/sdk/issues/27343))

## 1.20.1 - 2016-10-13

Patch release, resolves one issue:

* Dartium: Fixes a bug that caused crashes.  No issue filed.

### Strong Mode

* It is no longer a warning when casting from dynamic to a composite type
    (SDK issue [27766](https://github.com/dart-lang/sdk/issues/27766)).

    ```dart
    main() {
      dynamic obj = <int>[1, 2, 3];
      // This is now allowed without a warning.
      List<int> list = obj;
    }
    ```

## 1.20.0 - 2016-10-11

### Dart VM

* We have improved the way that the VM locates the native code library for a
  native extension (e.g. `dart-ext:` import). We have updated this
  [article on native extensions](https://www.dartlang.org/articles/dart-vm/native-extensions)
  to reflect the VM's improved behavior.

* Linux builds of the VM will now use the `tcmalloc` library for memory
  allocation. This has the advantages of better debugging and profiling support
  and faster small allocations, with the cost of slightly larger initial memory
  footprint, and slightly slower large allocations.

* We have improved the way the VM searches for trusted root certificates for
  secure socket connections on Linux. First, the VM will look for trusted root
  certificates in standard locations on the file system
  (`/etc/pki/tls/certs/ca-bundle.crt` followed by `/etc/ssl/certs`), and only if
  these do not exist will it fall back on the builtin trusted root certificates.
  This behavior can be overridden on Linux with the new flags
  `--root-certs-file` and `--root-certs-cache`. The former is the path to a file
  containing the trusted root certificates, and the latter is the path to a
  directory containing root certificate files hashed using `c_rehash`.

* The VM now throws a catchable `Error` when method compilation fails. This
  allows easier debugging of syntax errors, especially when testing.  (SDK issue
  [23684](https://github.com/dart-lang/sdk/issues/23684))

### Core library changes

* `dart:core`: Remove deprecated `Resource` class.
  Use the class in `package:resource` instead.
* `dart:async`
  * `Future.wait` now catches synchronous errors and returns them in the
    returned Future.  (SDK issue
    [27249](https://github.com/dart-lang/sdk/issues/27249))
  * More aggressively returns a `Future` on `Stream.cancel` operations.
    Discourages to return `null` from `cancel`.  (SDK issue
    [26777](https://github.com/dart-lang/sdk/issues/26777))
  * Fixes a few bugs where the cancel future wasn't passed through
    transformations.
* `dart:io`
  * Added `WebSocket.addUtf8Text` to allow sending a pre-encoded text message
    without a round-trip UTF-8 conversion.  (SDK issue
    [27129](https://github.com/dart-lang/sdk/issues/27129))

### Strong Mode

* Breaking change - it is an error if a generic type parameter cannot be
    inferred (SDK issue [26992](https://github.com/dart-lang/sdk/issues/26992)).

    ```dart
    class Cup<T> {
      Cup(T t);
    }
    main() {
      // Error because:
      // - if we choose Cup<num> it is not assignable to `cOfInt`,
      // - if we choose Cup<int> then `n` is not assignable to int.
      num n;
      C<int> cOfInt = new C(n);
    }
    ```

* New feature - use `@checked` to override a method and tighten a parameter
    type (SDK issue [25578](https://github.com/dart-lang/sdk/issues/25578)).

    ```dart
    import 'package:meta/meta.dart' show checked;
    class View {
      addChild(View v) {}
    }
    class MyView extends View {
      // this override is legal, it will check at runtime if we actually
      // got a MyView.
      addChild(@checked MyView v) {}
    }
    main() {
      dynamic mv = new MyView();
      mv.addChild(new View()); // runtime error
    }
    ```

* New feature - use `@virtual` to allow field overrides in strong mode
    (SDK issue [27384](https://github.com/dart-lang/sdk/issues/27384)).

    ```dart
    import 'package:meta/meta.dart' show virtual;
    class Base {
      @virtual int x;
    }
    class Derived extends Base {
      int x;

      // Expose the hidden storage slot:
      int get superX => super.x;
      set superX(int v) { super.x = v; }
    }
    ```

* Breaking change - infer list and map literals from the context type as well as
    their values, consistent with generic methods and instance creation
    (SDK issue [27151](https://github.com/dart-lang/sdk/issues/27151)).

    ```dart
    import 'dart:async';
    main() async {
      var b = new Future<B>.value(new B());
      var c = new Future<C>.value(new C());
      var/*infer List<Future<A>>*/ list = [b, c];
      var/*infer List<A>*/ result = await Future.wait(list);
    }
    class A {}
    class B extends A {}
    class C extends A {}
    ```

### Tool changes

* `dartfmt` - upgraded to v0.2.10
    * Don't crash on annotations before parameters with trailing commas.
    * Always split enum declarations if they end in a trailing comma.
    * Add `--set-exit-if-changed` to set the exit code on a change.

* Pub
  * Pub no longer generates a `packages/` directory by default.  Instead, it
    generates a `.packages` file, called a package spec. To generate
    a `packages/` directory in addition to the package spec, use the
    `--packages-dir` flag with `pub get`, `pub upgrade`, and `pub downgrade`.
    See the [Good-bye
    symlinks](http://news.dartlang.org/2016/10/good-bye-symlinks.html) article
    for details.

## 1.19.1 - 2016-09-08

Patch release, resolves one issue:

* Dartdoc:  Fixes a bug that prevented generation of docs.
  (Dartdoc issue [1233](https://github.com/dart-lang/dartdoc/issues/1233))

## 1.19.0 - 2016-08-26

### Language changes

* The language now allows a trailing comma after the last argument of a call and
 the last parameter of a function declaration. This can make long argument or
 parameter lists easier to maintain, as commas can be left as-is when
 reordering lines. For details, see SDK issue
 [26644](https://github.com/dart-lang/sdk/issues/26644).

### Tool Changes

* `dartfmt` - upgraded to v0.2.9+1
  * Support trailing commas in argument and parameter lists.
  * Gracefully handle read-only files.
  * About a dozen other bug fixes.

* Pub
  * Added a `--no-packages-dir` flag to `pub get`, `pub upgrade`, and `pub
    downgrade`. When this flag is passed, pub will not generate a `packages/`
    directory, and will remove that directory and any symlinks to it if they
    exist. Note that this replaces the unsupported `--no-package-symlinks` flag.

  * Added the ability for packages to declare a constraint on the [Flutter][]
    SDK:

    ```yaml
    environment:
      flutter: ^0.1.2
      sdk: >=1.19.0 <2.0.0
    ```

    A Flutter constraint will only be satisfiable when pub is running in the
    context of the `flutter` executable, and when the Flutter SDK version
    matches the constraint.

  * Added `sdk` as a new package source that fetches packages from a hard-coded
    SDK. Currently only the `flutter` SDK is supported:

    ```yaml
    dependencies:
      flutter_driver:
        sdk: flutter
        version: ^0.0.1
    ```

    A Flutter `sdk` dependency will only be satisfiable when pub is running in
    the context of the `flutter` executable, and when the Flutter SDK contains a
    package with the given name whose version matches the constraint.

  * `tar` files on Linux are now created with `0` as the user and group IDs.
    This fixes a crash when publishing packages while using Active Directory.

  * Fixed a bug where packages from a hosted HTTP URL were considered the same
    as packages from an otherwise-identical HTTPS URL.

  * Fixed timer formatting for timers that lasted longer than a minute.

  * Eliminate some false negatives when determining whether global executables
    are on the user's executable path.

* `dart2js`
  * `dart2dart` (aka `dart2js --output-type=dart`) has been removed (this was deprecated in Dart 1.11).

[Flutter]: https://flutter.io/

### Dart VM

*   The dependency on BoringSSL has been rolled forward. Going forward, builds
    of the Dart VM including secure sockets will require a compiler with C++11
    support. For details, see the
    [Building wiki page](https://github.com/dart-lang/sdk/wiki/Building).

### Strong Mode

*   New feature - an option to disable implicit casts
    (SDK issue [26583](https://github.com/dart-lang/sdk/issues/26583)),
    see the [documentation](https://github.com/dart-lang/dev_compiler/blob/master/doc/STATIC_SAFETY.md#disable-implicit-casts)
    for usage instructions and examples.

*   New feature - an option to disable implicit dynamic
    (SDK issue [25573](https://github.com/dart-lang/sdk/issues/25573)),
    see the [documentation](https://github.com/dart-lang/dev_compiler/blob/master/doc/STATIC_SAFETY.md#disable-implicit-dynamic)
    for usage instructions and examples.

*   Breaking change - infer generic type arguments from the
    constructor invocation arguments
    (SDK issue [25220](https://github.com/dart-lang/sdk/issues/25220)).

    ```dart
    var map = new Map<String, String>();

    // infer: Map<String, String>
    var otherMap = new Map.from(map);
    ```

*   Breaking change - infer local function return type
    (SDK issue [26414](https://github.com/dart-lang/sdk/issues/26414)).

    ```dart
    void main() {
      // infer: return type is int
      f() { return 40; }
      int y = f() + 2; // type checks
      print(y);
    }
    ```

*   Breaking change - allow type promotion from a generic type parameter
    (SDK issue [26414](https://github.com/dart-lang/sdk/issues/26965)).

    ```dart
    void fn/*<T>*/(/*=T*/ object) {
      if (object is String) {
        // Treat `object` as `String` inside this block.
        // But it will require a cast to pass it to something that expects `T`.
        print(object.substring(1));
      }
    }
    ```

* Breaking change - smarter inference for Future.then
    (SDK issue [25944](https://github.com/dart-lang/sdk/issues/25944)).
    Previous workarounds that use async/await or `.then/*<Future<SomeType>>*/`
    should no longer be necessary.

    ```dart
    // This will now infer correctly.
    Future<List<int>> t2 = f.then((_) => [3]);
    // This infers too.
    Future<int> t2 = f.then((_) => new Future.value(42));
    ```

* Breaking change - smarter inference for async functions
    (SDK issue [25322](https://github.com/dart-lang/sdk/issues/25322)).

    ```dart
    void test() async {
      List<int> x = await [4]; // was previously inferred
      List<int> y = await new Future.value([4]); // now inferred too
    }
    ```

* Breaking change - sideways casts are no longer allowed
    (SDK issue [26120](https://github.com/dart-lang/sdk/issues/26120)).

## 1.18.1 - 2016-08-02

Patch release, resolves two issues and improves performance:

* Debugger: Fixes a bug that crashes the VM
(SDK issue [26941](https://github.com/dart-lang/sdk/issues/26941))

* VM: Fixes an optimizer bug involving closures, try, and await
(SDK issue [26948](https://github.com/dart-lang/sdk/issues/26948))

* Dart2js: Speeds up generated code on Firefox
(https://codereview.chromium.org/2180533002)

## 1.18.0 - 2016-07-27

### Core library changes

* `dart:core`
  * Improved performance when parsing some common URIs.
  * Fixed bug in `Uri.resolve` (SDK issue [26804](https://github.com/dart-lang/sdk/issues/26804)).
* `dart:io`
  * Adds file locking modes `FileLock.BLOCKING_SHARED` and
    `FileLock.BLOCKING_EXCLUSIVE`.

## 1.17.1 - 2016-06-10

Patch release, resolves two issues:

* VM: Fixes a bug that caused crashes in async functions.
(SDK issue [26668](https://github.com/dart-lang/sdk/issues/26668))

* VM: Fixes a bug that caused garbage collection of reachable weak properties.
(https://codereview.chromium.org/2041413005)

## 1.17.0 - 2016-06-08

### Core library changes
* `dart:convert`
  * Deprecate `ChunkedConverter` which was erroneously added in 1.16.

* `dart:core`
  * `Uri.replace` supports iterables as values for the query parameters.
  * `Uri.parseIPv6Address` returns a `Uint8List`.

* `dart:io`
  * Added `NetworkInterface.listSupported`, which is `true` when
    `NetworkInterface.list` is supported, and `false` otherwise. Currently,
    `NetworkInterface.list` is not supported on Android.

### Tool Changes

* Pub
  * TAR files created while publishing a package on Mac OS and Linux now use a
    more portable format.

  * Errors caused by invalid arguments now print the full usage information for
    the command.

  * SDK constraints for dependency overrides are no longer considered when
    determining the total SDK constraint for a lockfile.

  * A bug has been fixed in which a lockfile was considered up-to-date when it
    actually wasn't.

  * A bug has been fixed in which `pub get --offline` would crash when a
    prerelease version was selected.

* Dartium and content shell
  * Debugging Dart code inside iframes improved, was broken.

## 1.16.1 - 2016-05-24

Patch release, resolves one issue:

* VM: Fixes a bug that caused intermittent hangs on Windows.
(SDK issue [26400](https://github.com/dart-lang/sdk/issues/26400))

## 1.16.0 - 2016-04-26

### Core library changes

* `dart:convert`
  * Added `BASE64URL` codec and corresponding `Base64Codec.urlSafe` constructor.

  * Introduce `ChunkedConverter` and deprecate chunked methods on `Converter`.

* `dart:html`

  There have been a number of **BREAKING** changes to align APIs with recent
  changes in Chrome. These include:

  * Chrome's `ShadowRoot` interface no longer has the methods `getElementById`,
    `getElementsByClassName`, and `getElementsByTagName`, e.g.,

    ```dart
    elem.shadowRoot.getElementsByClassName('clazz')
    ```

    should become:

    ```dart
    elem.shadowRoot.querySelectorAll('.clazz')
    ```

  * The `clipboardData` property has been removed from `KeyEvent`
    and `Event`. It has been moved to the new `ClipboardEvent` class, which is
    now used by `copy`, `cut`, and `paste` events.

  * The `layer` property has been removed from `KeyEvent` and
    `UIEvent`. It has been moved to `MouseEvent`.

  * The `Point get page` property has been removed from `UIEvent`.
    It still exists on `MouseEvent` and `Touch`.

  There have also been a number of other additions and removals to `dart:html`,
  `dart:indexed_db`, `dart:svg`, `dart:web_audio`, and `dart:web_gl` that
  correspond to changes to Chrome APIs between v39 and v45. Many of the breaking
  changes represent APIs that would have caused runtime exceptions when compiled
  to Javascript and run on recent Chrome releases.

* `dart:io`
  * Added `SecurityContext.alpnSupported`, which is true if a platform
    supports ALPN, and false otherwise.

### JavaScript interop

For performance reasons, a potentially **BREAKING** change was added for
libraries that use JS interop.
Any Dart file that uses `@JS` annotations on declarations (top-level functions,
classes or class members) to interop with JavaScript code will require that the
file have the annotation `@JS()` on a library directive.

```dart
@JS()
library my_library;
```

The analyzer will enforce this by generating the error:

The `@JS()` annotation can only be used if it is also declared on the library
directive.

If part file uses the `@JS()` annotation, the library that uses the part should
have the `@JS()` annotation e.g.,

```dart
// library_1.dart
@JS()
library library_1;

import 'package:js/js.dart';

part 'part_1.dart';
```

```dart
// part_1.dart
part of library_1;

@JS("frameworkStabilizers")
external List<FrameworkStabilizer> get frameworkStabilizers;
```

If your library already has a JS module e.g.,

```dart
@JS('array.utils')
library my_library;
```

Then your library will work without any additional changes.

### Analyzer

*   Static checking of `for in` statements. These will now produce static
    warnings:

    ```dart
    // Not Iterable.
    for (var i in 1234) { ... }

    // String cannot be assigned to int.
    for (int n in <String>["a", "b"]) { ... }
    ```

### Tool Changes

* Pub
  * `pub serve` now provides caching headers that should improve the performance
    of requesting large files multiple times.

  * Both `pub get` and `pub upgrade` now have a `--no-precompile` flag that
    disables precompilation of executables and transformed dependencies.

  * `pub publish` now resolves symlinks when publishing from a Git repository.
    This matches the behavior it always had when publishing a package that
    wasn't in a Git repository.

* Dart Dev Compiler
  * The **experimental** `dartdevc` executable has been added to the SDK.

  * It will help early adopters validate the implementation and provide
    feedback. `dartdevc` **is not** yet ready for production usage.

  * Read more about the Dart Dev Compiler [here][dartdevc].

[dartdevc]: https://github.com/dart-lang/dev_compiler

## 1.15.0 - 2016-03-09

### Core library changes

* `dart:async`
  * Made `StreamView` class a `const` class.

* `dart:core`
  * Added `Uri.queryParametersAll` to handle multiple query parameters with
    the same name.

* `dart:io`
  * Added `SecurityContext.usePrivateKeyBytes`,
    `SecurityContext.useCertificateChainBytes`,
    `SecurityContext.setTrustedCertificatesBytes`, and
    `SecurityContext.setClientAuthoritiesBytes`.
  * **Breaking** The named `directory` argument of
    `SecurityContext.setTrustedCertificates` has been removed.
  * Added support to `SecurityContext` for PKCS12 certificate and key
    containers.
  * All calls in `SecurityContext` that accept certificate data now accept an
    optional named parameter `password`, similar to
    `SecurityContext.usePrivateKeyBytes`, for use as the password for PKCS12
    data.

### Tool changes

* Dartium and content shell
  * The Chrome-based tools that ship as part of the Dart SDK – Dartium and
    content shell – are now based on Chrome version 45 (instead of Chrome 39).
  * Dart browser libraries (`dart:html`, `dart:svg`, etc) *have not* been
    updated.
    * These are still based on Chrome 39.
    * These APIs will be updated in a future release.
  * Note that there are experimental APIs which have changed in the underlying
    browser, and will not work with the older libraries.
    For example, `Element.animate`.

* `dartfmt` - upgraded to v0.2.4
  * Better handling for long collections with comments.
  * Always put member metadata annotations on their own line.
  * Indent functions in named argument lists with non-functions.
  * Force the parameter list to split if a split occurs inside a function-typed
    parameter.
  * Don't force a split for before a single named argument if the argument
    itself splits.

### Service protocol changes

* Fixed a documentation bug where the field `extensionRPCs` in `Isolate`
  was not marked optional.

### Experimental language features
  * Added support for [configuration-specific imports](https://github.com/munificent/dep-interface-libraries/blob/master/Proposal.md).
    On the VM and `dart2js`, they can be enabled with `--conditional-directives`.

    The analyzer requires additional configuration:
    ```yaml
    analyzer:
      language:
        enableConditionalDirectives: true
    ```

    Read about [configuring the analyzer] for more details.

[configuring the analyzer]: https://github.com/dart-lang/sdk/tree/master/pkg/analyzer#configuring-the-analyzer

## 1.14.2 - 2016-02-10

Patch release, resolves three issues:

* VM: Fixed a code generation bug on x64.
  (SDK commit [834b3f02](https://github.com/dart-lang/sdk/commit/834b3f02b6ab740a213fd808e6c6f3269bed80e5))

* `dart:io`: Fixed EOF detection when reading some special device files.
  (SDK issue [25596](https://github.com/dart-lang/sdk/issues/25596))

* Pub: Fixed an error using hosted dependencies in SDK version 1.14.
  (Pub issue [1386](https://github.com/dart-lang/pub/issues/1386))

## 1.14.1 - 2016-02-04

Patch release, resolves one issue:

* Debugger: Fixes a VM crash when a debugger attempts to set a break point
during isolate initialization.
(SDK issue [25618](https://github.com/dart-lang/sdk/issues/25618))

## 1.14.0 - 2016-01-28

### Core library changes
* `dart:async`
  * Added `Future.any` static method.
  * Added `Stream.fromFutures` constructor.

* `dart:convert`
  * `Base64Decoder.convert` now takes optional `start` and `end` parameters.

* `dart:core`
  * Added `current` getter to `StackTrace` class.
  * `Uri` class added support for data URIs
      * Added two new constructors: `dataFromBytes` and `dataFromString`.
      * Added a `data` getter for `data:` URIs with a new `UriData` class for
      the return type.
  * Added `growable` parameter to `List.filled` constructor.
  * Added microsecond support to `DateTime`: `DateTime.microsecond`,
    `DateTime.microsecondsSinceEpoch`, and
    `new DateTime.fromMicrosecondsSinceEpoch`.

* `dart:math`
  * `Random` added a `secure` constructor returning a cryptographically secure
    random generator which reads from the entropy source provided by the
    embedder for every generated random value.

* `dart:io`
  * `Platform` added a static `isIOS` getter and `Platform.operatingSystem` may
    now return `ios`.
  * `Platform` added a static `packageConfig` getter.
  * Added support for WebSocket compression as standardized in RFC 7692.
  * Compression is enabled by default for all WebSocket connections.
      * The optionally named parameter `compression` on the methods
      `WebSocket.connect`, `WebSocket.fromUpgradedSocket`, and
      `WebSocketTransformer.upgrade` and  the `WebSocketTransformer`
      constructor can be used to modify or disable compression using the new
      `CompressionOptions` class.

* `dart:isolate`
  * Added **_experimental_** support for [Package Resolution Configuration].
    * Added `packageConfig` and `packageRoot` instance getters to `Isolate`.
    * Added a `resolvePackageUri` method to `Isolate`.
    * Added named arguments `packageConfig` and `automaticPackageResolution` to
    the `Isolate.spawnUri` constructor.

[Package Resolution Configuration]: https://github.com/dart-lang/dart_enhancement_proposals/blob/master/Accepted/0005%20-%20Package%20Specification/DEP-pkgspec.md

### Tool changes

* `dartfmt`

  * Better line splitting in a variety of cases.

  * Other optimizations and bug fixes.

* Pub

  * **Breaking:** Pub now eagerly emits an error when a pubspec's "name" field
    is not a valid Dart identifier. Since packages with non-identifier names
    were never allowed to be published, and some of them already caused crashes
    when being written to a `.packages` file, this is unlikely to break many
    people in practice.

  * **Breaking:** Support for `barback` versions prior to 0.15.0 (released July
    2014) has been dropped. Pub will no longer install these older barback
    versions.

  * `pub serve` now GZIPs the assets it serves to make load times more similar
    to real-world use-cases.

  * `pub deps` now supports a `--no-dev` flag, which causes it to emit the
    dependency tree as it would be if no `dev_dependencies` were in use. This
    makes it easier to see your package's dependency footprint as your users
    will experience it.

  * `pub global run` now detects when a global executable's SDK constraint is no
    longer met and errors out, rather than trying to run the executable anyway.

  * Pub commands that check whether the lockfile is up-to-date (`pub run`, `pub
    deps`, `pub serve`, and `pub build`) now do additional verification. They
    ensure that any path dependencies' pubspecs haven't been changed, and they
    ensure that the current SDK version is compatible with all dependencies.

  * Fixed a crashing bug when using `pub global run` on a global script that
    didn't exist.

  * Fixed a crashing bug when a pubspec contains a dependency without a source
    declared.

## 1.13.2 - 2016-01-06

Patch release, resolves one issue:

* dart2js: Stack traces are not captured correctly (SDK issue [25235]
(https://github.com/dart-lang/sdk/issues/25235))

## 1.13.1 - 2015-12-17

Patch release, resolves three issues:

* VM type propagation fix: Resolves a potential crash in the Dart VM (SDK commit
 [dff13be]
(https://github.com/dart-lang/sdk/commit/dff13bef8de104d33b04820136da2d80f3c835d7))

* dart2js crash fix: Resolves a crash in pkg/js and dart2js (SDK issue [24974]
(https://github.com/dart-lang/sdk/issues/24974))

* Pub get crash on ARM: Fixes a crash triggered when running 'pub get' on ARM
 processors such as those on a Raspberry Pi (SDK issue [24855]
(https://github.com/dart-lang/sdk/issues/24855))

## 1.13.0 - 2015-11-18

### Core library changes
* `dart:async`
  * `StreamController` added getters for `onListen`, `onPause`, and `onResume`
    with the corresponding new `typedef void ControllerCallback()`.
  * `StreamController` added a getter for `onCancel` with the corresponding
    new `typedef ControllerCancelCallback()`;
  * `StreamTransformer` instances created with `fromHandlers` with no
    `handleError` callback now forward stack traces along with errors to the
    resulting streams.

* `dart:convert`
  * Added support for Base-64 encoding and decoding.
    * Added new classes `Base64Codec`, `Base64Encoder`, and `Base64Decoder`.
    * Added new top-level `const Base64Codec BASE64`.

* `dart:core`
  * `Uri` added `removeFragment` method.
  * `String.allMatches` (implementing `Pattern.allMatches`) is now lazy,
    as all `allMatches` implementations are intended to be.
  * `Resource` is deprecated, and will be removed in a future release.

* `dart:developer`
  * Added `Timeline` class for interacting with Observatory's timeline feature.
  * Added `ServiceExtensionHandler`, `ServiceExtensionResponse`, and `registerExtension` which enable developers to provide their own VM service protocol extensions.

* `dart:html`, `dart:indexed_db`, `dart:svg`, `dart:web_audio`, `dart:web_gl`, `dart:web_sql`
  * The return type of some APIs changed from `double` to `num`. Dartium is now
    using
    JS interop for most operations. JS does not distinguish between numeric
    types, and will return a number as an int if it fits in an int. This will
    mostly cause an error if you assign to something typed `double` in
    checked mode. You may
    need to insert a `toDouble()` call or accept `num`. Examples of APIs that
    are affected include `Element.getBoundingClientRect` and
    `TextMetrics.width`.

* `dart:io`
  * **Breaking:** Secure networking has changed, replacing the NSS library
    with the BoringSSL library. `SecureSocket`, `SecureServerSocket`,
    `RawSecureSocket`,`RawSecureServerSocket`, `HttpClient`, and `HttpServer`
    now all use a `SecurityContext` object which contains the certificates
    and keys used for secure TLS (SSL) networking.

    This is a breaking change for server applications and for some client
    applications. Certificates and keys are loaded into the `SecurityContext`
    from PEM files, instead of from an NSS certificate database. Information
    about how to change applications that use secure networking is at
    https://www.dartlang.org/server/tls-ssl.html

  * `HttpClient` no longer sends URI fragments in the request. This is not
    allowed by the HTTP protocol.
    The `HttpServer` still gracefully receives fragments, but discards them
    before delivering the request.
  * To allow connections to be accepted on the same port across different
    isolates, set the `shared` argument to `true` when creating server socket
    and `HttpServer` instances.
    * The deprecated `ServerSocketReference` and `RawServerSocketReference`
      classes have been removed.
    * The corresponding `reference` properties on `ServerSocket` and
      `RawServerSocket` have been removed.

* `dart:isolate`
  * `spawnUri` added an `environment` named argument.

### Tool changes

* `dart2js` and Dartium now support improved Javascript Interoperability via the
  [js package](https://pub.dartlang.org/packages/js).

* `docgen` and `dartdocgen` no longer ship in the SDK. The `docgen` sources have
   been removed from the repository.

* This is the last release to ship the VM's "legacy debug protocol".
  We intend to remove the legacy debug protocol in Dart VM 1.14.

* The VM's Service Protocol has been updated to version 3.0 to take care
  of a number of issues uncovered by the first few non-observatory
  clients.  This is a potentially breaking change for clients.

* Dartium has been substantially changed. Rather than using C++ calls into
  Chromium internals for DOM operations it now uses JS interop.
  The DOM objects in `dart:html` and related libraries now wrap
  a JavaScript object and delegate operations to it. This should be
  mostly transparent to users. However, performance and memory characteristics
  may be different from previous versions. There may be some changes in which
  DOM objects are wrapped as Dart objects. For example, if you get a reference
  to a Window object, even through JS interop, you will always see it as a
  Dart Window, even when used cross-frame. We expect the change to using
  JS interop will make it much simpler to update to new Chrome versions.

## 1.12.2 - 2015-10-21

### Core library changes

* `dart:io`

  * A memory leak in creation of Process objects is fixed.

## 1.12.1 - 2015-09-08

### Tool changes

* Pub

  * Pub will now respect `.gitignore` when validating a package before it's
    published. For example, if a `LICENSE` file exists but is ignored, that is
    now an error.

  * If the package is in a subdirectory of a Git repository and the entire
    subdirectory is ignored with `.gitignore`, pub will act as though nothing
    was ignored instead of uploading an empty package.

  * The heuristics for determining when `pub get` needs to be run before various
    commands have been improved. There should no longer be false positives when
    non-dependency sections of the pubspec have been modified.

## 1.12.0 - 2015-08-31

### Language changes

* Null-aware operators
    * `??`: if null operator. `expr1 ?? expr2` evaluates to `expr1` if
      not `null`, otherwise `expr2`.
    * `??=`: null-aware assignment. `v ??= expr` causes `v` to be assigned
      `expr` only if `v` is `null`.
    * `x?.p`: null-aware access. `x?.p` evaluates to `x.p` if `x` is not
      `null`, otherwise evaluates to `null`.
    * `x?.m()`: null-aware method invocation. `x?.m()` invokes `m` only
      if `x` is not `null`.

### Core library changes

* `dart:async`
  * `StreamController` added setters for the `onListen`, `onPause`, `onResume`
    and `onCancel` callbacks.

* `dart:convert`
  * `LineSplitter` added a `split` static method returning an `Iterable`.

* `dart:core`
  * `Uri` class now perform path normalization when a URI is created.
    This removes most `..` and `.` sequences from the URI path.
    Purely relative paths (no scheme or authority) are allowed to retain
    some leading "dot" segments.
    Also added `hasAbsolutePath`, `hasEmptyPath`, and `hasScheme` properties.

* `dart:developer`
  * New `log` function to transmit logging events to Observatory.

* `dart:html`
  * `NodeTreeSanitizer` added the `const trusted` field. It can be used
    instead of defining a `NullTreeSanitizer` class when calling
    `setInnerHtml` or other methods that create DOM from text. It is
    also more efficient, skipping the creation of a `DocumentFragment`.

* `dart:io`
  * Added two new file modes, `WRITE_ONLY` and `WRITE_ONLY_APPEND` for
    opening a file write only.
    [eaeecf2](https://github.com/dart-lang/sdk/commit/eaeecf2ed13ba6c7fbfd653c3c592974a7120960)
  * Change stdout/stderr to binary mode on Windows.
    [4205b29](https://github.com/dart-lang/sdk/commit/4205b2997e01f2cea8e2f44c6f46ed6259ab7277)

* `dart:isolate`
  * Added `onError`, `onExit` and `errorsAreFatal` parameters to
    `Isolate.spawnUri`.

* `dart:mirrors`
  * `InstanceMirror.delegate` moved up to `ObjectMirror`.
  * Fix InstanceMirror.getField optimization when the selector is an operator.
  * Fix reflective NoSuchMethodErrors to match their non-reflective
    counterparts when due to argument mismatches. (VM only)

### Tool changes

* Documentation tools

  * `dartdoc` is now the default tool to generate static HTML for API docs.
    [Learn more](https://pub.dartlang.org/packages/dartdoc).

  * `docgen` and `dartdocgen` have been deprecated. Currently plan is to remove
    them in 1.13.

* Formatter (`dartfmt`)

  * Over 50 bugs fixed.

  * Optimized line splitter is much faster and produces better output on
    complex code.

* Observatory
  * Allocation profiling.

  * New feature to display output from logging.

  * Heap snapshot analysis works for 64-bit VMs.

  * Improved ability to inspect typed data, regex and compiled code.

  * Ability to break on all or uncaught exceptions from Observatory's debugger.

  * Ability to set closure-specific breakpoints.

  * 'anext' - step past await/yield.

  * Preserve when a variable has been expanded/unexpanded in the debugger.

  * Keep focus on debugger input box whenever possible.

  * Echo stdout/stderr in the Observatory debugger.  Standalone-only so far.

  * Minor fixes to service protocol documentation.

* Pub

  * **Breaking:** various commands that previously ran `pub get` implicitly no
    longer do so. Instead, they merely check to make sure the ".packages" file
    is newer than the pubspec and the lock file, and fail if it's not.

  * Added support for `--verbosity=error` and `--verbosity=warning`.

  * `pub serve` now collapses multiple GET requests into a single line of
    output. For full output, use `--verbose`.

  * `pub deps` has improved formatting for circular dependencies on the
    entrypoint package.

  * `pub run` and `pub global run`

    * **Breaking:** to match the behavior of the Dart VM, executables no longer
      run in checked mode by default. A `--checked` flag has been added to run
      them in checked mode manually.

    * Faster start time for executables that don't import transformed code.

    * Binstubs for globally-activated executables are now written in the system
      encoding, rather than always in `UTF-8`. To update existing executables,
      run `pub cache repair`.

  * `pub get` and `pub upgrade`

    * Pub will now generate a ".packages" file in addition to the "packages"
      directory when running `pub get` or similar operations, per the
      [package spec proposal][]. Pub now has a `--no-package-symlinks` flag that
      will stop "packages" directories from being generated at all.

    * An issue where HTTP requests were sometimes made even though `--offline`
      was passed has been fixed.

    * A bug with `--offline` that caused an unhelpful error message has been
      fixed.

    * Pub will no longer time out when a package takes a long time to download.

  * `pub publish`

    * Pub will emit a non-zero exit code when it finds a violation while
      publishing.

    * `.gitignore` files will be respected even if the package isn't at the top
      level of the Git repository.

  * Barback integration

    * A crashing bug involving transformers that only apply to non-public code
      has been fixed.

    * A deadlock caused by declaring transformer followed by a lazy transformer
      (such as the built-in `$dart2js` transformer) has been fixed.

    * A stack overflow caused by a transformer being run multiple times on the
      package that defines it has been fixed.

    * A transformer that tries to read a non-existent asset in another package
      will now be re-run if that asset is later created.

[package spec proposal]: https://github.com/lrhn/dep-pkgspec

### VM Service Protocol Changes

* **BREAKING** The service protocol now sends JSON-RPC 2.0-compatible
  server-to-client events. To reflect this, the service protocol version is
  now 2.0.

* The service protocol now includes a `"jsonrpc"` property in its responses, as
  opposed to `"json-rpc"`.

* The service protocol now properly handles requests with non-string ids.
  Numeric ids are no longer converted to strings, and null ids now don't produce
  a response.

* Some RPCs that didn't include a `"jsonrpc"` property in their responses now
  include one.

## 1.11.2 - 2015-08-03

### Core library changes

* Fix a bug where `WebSocket.close()` would crash if called after
  `WebSocket.cancel()`.

## 1.11.1 - 2015-07-02

### Tool changes

* Pub will always load Dart SDK assets from the SDK whose `pub` executable was
  run, even if a `DART_SDK` environment variable is set.

## 1.11.0 - 2015-06-25

### Core library changes

* `dart:core`
  * `Iterable` added an `empty` constructor.
    [dcf0286](https://github.com/dart-lang/sdk/commit/dcf0286f5385187a68ce9e66318d3bf19abf454b)
  * `Iterable` can now be extended directly. An alternative to extending
    `IterableBase` from `dart:collection`.
  * `List` added an `unmodifiable` constructor.
    [r45334](https://code.google.com/p/dart/source/detail?r=45334)
  * `Map` added an `unmodifiable` constructor.
    [r45733](https://code.google.com/p/dart/source/detail?r=45733)
  * `int` added a `gcd` method.
    [a192ef4](https://github.com/dart-lang/sdk/commit/a192ef4acb95fad1aad1887f59eed071eb5e8201)
  * `int` added a `modInverse` method.
    [f6f338c](https://github.com/dart-lang/sdk/commit/f6f338ce67eb8801b350417baacf6d3681b26002)
  * `StackTrace` added a `fromString` constructor.
    [68dd6f6](https://github.com/dart-lang/sdk/commit/68dd6f6338e63d0465041d662e778369c02c2ce6)
  * `Uri` added a `directory` constructor.
    [d8dbb4a](https://github.com/dart-lang/sdk/commit/d8dbb4a60f5e8a7f874c2a4fbf59eaf1a39f4776)
  * List iterators may not throw `ConcurrentModificationError` as eagerly in
    release mode. In checked mode, the modification check is still as eager
    as possible.
    [r45198](https://github.com/dart-lang/sdk/commit/5a79c03)

* `dart:developer` - **NEW**
  * Replaces the deprecated `dart:profiler` library.
  * Adds new functions `debugger` and `inspect`.
    [6e42aec](https://github.com/dart-lang/sdk/blob/6e42aec4f64cf356dde7bad9426e07e0ea5b58d5/sdk/lib/developer/developer.dart)

* `dart:io`
  * `FileSystemEntity` added a `uri` property.
    [8cf32dc](https://github.com/dart-lang/sdk/commit/8cf32dc1a1664b516e57f804524e46e55fae88b2)
  * `Platform` added a `static resolvedExecutable` property.
    [c05c8c6](https://github.com/dart-lang/sdk/commit/c05c8c66069db91cc2fd48691dfc406c818d411d)

* `dart:html`
  * `Element` methods, `appendHtml` and `insertAdjacentHtml` now take `nodeValidator`
    and `treeSanitizer` parameters, and the inputs are consistently
    sanitized.
    [r45818 announcement](https://groups.google.com/a/dartlang.org/forum/#!topic/announce/GVO7EAcPi6A)

* `dart:isolate`
  * **BREAKING** The positional `priority` parameter of `Isolate.ping` and `Isolate.kill` is
    now a named parameter named `priority`.
  * **BREAKING** Removed the `Isolate.AS_EVENT` priority.
  * `Isolate` methods `ping` and `addOnExitListener` now have a named parameter
    `response`.
    [r45092](https://github.com/dart-lang/sdk/commit/1b208bd)
  * `Isolate.spawnUri` added a named argument `checked`.
  * Remove the experimental state of the API.

* `dart:profiler` - **DEPRECATED**
  * This library will be removed in 1.12. Use `dart:developer` instead.

### Tool changes

* This is the first release that does not include the Eclipse-based
  **Dart Editor**.
  See [dartlang.org/tools](https://www.dartlang.org/tools/) for alternatives.
* This is the last release that ships the (unsupported)
  dart2dart (aka `dart2js --output-type=dart`) utility as part
  of dart2js

## 1.10.0 – 2015-04-29

### Core library changes

* `dart:convert`
  * **POTENTIALLY BREAKING** Fix behavior of `HtmlEscape`. It no longer escapes
  no-break space (U+00A0) anywhere or forward slash (`/`, `U+002F`) in element
  context. Slash is still escaped using `HtmlEscapeMode.UNKNOWN`.
  [r45003](https://github.com/dart-lang/sdk/commit/8b8223d),
  [r45153](https://github.com/dart-lang/sdk/commit/8a5d049),
  [r45189](https://github.com/dart-lang/sdk/commit/3c39ad2)

* `dart:core`
  * `Uri.parse` added `start` and `end` positional arguments.

* `dart:html`
  * **POTENTIALLY BREAKING** `CssClassSet` method arguments must now be 'tokens', i.e. non-empty
  strings with no white-space characters. The implementation was incorrect for
  class names containing spaces. The fix is to forbid spaces and provide a
  faster implementation.
  [Announcement](https://groups.google.com/a/dartlang.org/d/msg/announce/jmUI2XJHfC8/UZUCvJH3p2oJ)

* `dart:io`

  * `ProcessResult` now exposes a constructor.
  * `import` and `Isolate.spawnUri` now supports the
    [Data URI scheme](http://en.wikipedia.org/wiki/Data_URI_scheme) on the VM.

## Tool Changes

### pub

  * Running `pub run foo` within a package now runs the `foo` executable defined
    by the `foo` package. The previous behavior ran `bin/foo`. This makes it
    easy to run binaries in dependencies, for instance `pub run test`.

  * On Mac and Linux, signals sent to `pub run` and forwarded to the child
    command.

## 1.9.3 – 2015-04-14

This is a bug fix release which merges a number of commits from `bleeding_edge`.

* dart2js: Addresses as issue with minified Javascript output with CSP enabled -
  [r44453](https://code.google.com/p/dart/source/detail?r=44453)

* Editor: Fixes accidental updating of files in the pub cache during rename
  refactoring - [r44677](https://code.google.com/p/dart/source/detail?r=44677)

* Editor: Fix for
  [issue 23032](https://code.google.com/p/dart/issues/detail?id=23032)
  regarding skipped breakpoints on Windows -
  [r44824](https://code.google.com/p/dart/source/detail?r=44824)

* dart:mirrors: Fix `MethodMirror.source` when the method is on the first line
  in a script -
  [r44957](https://code.google.com/p/dart/source/detail?r=44957),
  [r44976](https://code.google.com/p/dart/source/detail?r=44976)

* pub: Fix for
  [issue 23084](https://code.google.com/p/dart/issues/detail?id=23084):
  Pub can fail to load transformers necessary for local development -
  [r44876](https://code.google.com/p/dart/source/detail?r=44876)

## 1.9.1 – 2015-03-25

### Language changes

* Support for `async`, `await`, `sync*`, `async*`, `yield`, `yield*`, and `await
  for`. See the [the language tour][async] for more details.

* Enum support is fully enabled. See [the language tour][enum] for more details.

[async]: https://www.dartlang.org/docs/dart-up-and-running/ch02.html#asynchrony
[enum]: https://www.dartlang.org/docs/dart-up-and-running/ch02.html#enums

### Tool changes

* The formatter is much more comprehensive and generates much more readable
  code. See [its tool page][dartfmt] for more details.

* The analysis server is integrated into the IntelliJ plugin and the Dart
  editor. This allows analysis to run out-of-process, so that interaction
  remains smooth even for large projects.

* Analysis supports more and better hints, including unused variables and unused
  private members.

[dartfmt]: https://www.dartlang.org/tools/dartfmt/

### Core library changes

#### Highlights

* There's a new model for shared server sockets with no need for a `Socket`
  reference.

* A new, much faster [regular expression engine][regexp].

* The Isolate API now works across the VM and `dart2js`.

[regexp]: http://news.dartlang.org/2015/02/irregexp-dart-vms-new-regexp.html

#### Details

For more information on any of these changes, see the corresponding
documentation on the [Dart API site](http://api.dartlang.org).

* `dart:async`:

  * `Future.wait` added a new named argument, `cleanUp`, which is a callback
    that releases resources allocated by a successful `Future`.

  * The `SynchronousStreamController` class was added as an explicit name for
    the type returned when the `sync` argument is passed to `new
    StreamController`.

* `dart:collection`: The `new SplayTreeSet.from(Iterable)` constructor was
  added.

* `dart:convert`: `Utf8Encoder.convert` and `Utf8Decoder.convert` added optional
  `start` and `end` arguments.

* `dart:core`:

  * `RangeError` added new static helper functions: `checkNotNegative`,
    `checkValidIndex`, `checkValidRange`, and `checkValueInInterval`.

  * `int` added the `modPow` function.

  * `String` added the `replaceFirstMapped` and `replaceRange` functions.

* `dart:io`:

  * Support for locking files to prevent concurrent modification was added. This
    includes the `File.lock`, `File.lockSync`, `File.unlock`, and
    `File.unlockSync` functions as well as the `FileLock` class.

  * Support for starting detached processes by passing the named `mode` argument
    (a `ProcessStartMode`) to `Process.start`. A process can be fully attached,
    fully detached, or detached except for its standard IO streams.

  * `HttpServer.bind` and `HttpServer.bindSecure` added the `v6Only` named
    argument. If this is true, only IPv6 connections will be accepted.

  * `HttpServer.bind`, `HttpServer.bindSecure`, `ServerSocket.bind`,
    `RawServerSocket.bind`, `SecureServerSocket.bind` and
    `RawSecureServerSocket.bind` added the `shared` named argument. If this is
    true, multiple servers or sockets in the same Dart process may bind to the
    same address, and incoming requests will automatically be distributed
    between them.

  * **Deprecation:** the experimental `ServerSocketReference` and
    `RawServerSocketReference` classes, as well as getters that returned them,
    are marked as deprecated. The `shared` named argument should be used
    instead. These will be removed in Dart 1.10.

  * `Socket.connect` and `RawSocket.connect` added the `sourceAddress` named
    argument, which specifies the local address to bind when making a
    connection.

  * The static `Process.killPid` method was added to kill a process with a given
    PID.

  * `Stdout` added the `nonBlocking` instance property, which returns a
    non-blocking `IOSink` that writes to standard output.

* `dart:isolate`:

  * The static getter `Isolate.current` was added.

  * The `Isolate` methods `addOnExitListener`, `removeOnExitListener`,
    `setErrorsFatal`, `addOnErrorListener`, and `removeOnErrorListener` now work
    on the VM.

  * Isolates spawned via `Isolate.spawn` now allow most objects, including
    top-level and static functions, to be sent between them.

## 1.8.5 – 2015-01-21

* Code generation for SIMD on ARM and ARM64 is fixed.

* A possible crash on MIPS with newer GCC toolchains has been prevented.

* A segfault when using `rethrow` was fixed ([issue 21795][]).

[issue 21795]: https://code.google.com/p/dart/issues/detail?id=21795

## 1.8.3 – 2014-12-10

* Breakpoints can be set in the Editor using file suffixes ([issue 21280][]).

* IPv6 addresses are properly handled by `HttpClient` in `dart:io`, fixing a
  crash in pub ([issue 21698][]).

* Issues with the experimental `async`/`await` syntax have been fixed.

* Issues with a set of number operations in the VM have been fixed.

* `ListBase` in `dart:collection` always returns an `Iterable` with the correct
  type argument.

[issue 21280]: https://code.google.com/p/dart/issues/detail?id=21280
[issue 21698]: https://code.google.com/p/dart/issues/detail?id=21698

## 1.8.0 – 2014-11-28

* `dart:collection`: `SplayTree` added the `toSet` function.

* `dart:convert`: The `JsonUtf8Encoder` class was added.

* `dart:core`:

  * The `IndexError` class was added for errors caused by an index being outside
    its expected range.

  * The `new RangeError.index` constructor was added. It forwards to `new
    IndexError`.

  * `RangeError` added three new properties. `invalidProperty` is the value that
    caused the error, and `start` and `end` are the minimum and maximum values
    that the value is allowed to assume.

  * `new RangeError.value` and `new RangeError.range` added an optional
    `message` argument.

  * The `new String.fromCharCodes` constructor added optional `start` and `end`
    arguments.

* `dart:io`:

  * Support was added for the [Application-Layer Protocol Negotiation][alpn]
    extension to the TLS protocol for both the client and server.

  * `SecureSocket.connect`, `SecureServerSocket.bind`,
    `RawSecureSocket.connect`, `RawSecureSocket.secure`,
    `RawSecureSocket.secureServer`, and `RawSecureServerSocket.bind` added a
    `supportedProtocols` named argument for protocol negotiation.

  * `RawSecureServerSocket` added a `supportedProtocols` field.

  * `RawSecureSocket` and `SecureSocket` added a `selectedProtocol` field which
    contains the protocol selected during protocol negotiation.

[alpn]: https://tools.ietf.org/html/rfc7301

## 1.7.0 – 2014-10-15

### Tool changes

* `pub` now generates binstubs for packages that are globally activated so that
  they can be put on the user's `PATH` and used as normal executables. See the
  [`pub global activate` documentation][pub global activate].

* When using `dart2js`, deferred loading now works with multiple Dart apps on
  the same page.

[pub global activate]: https://www.dartlang.org/tools/pub/cmd/pub-global.html#running-a-script-from-your-path

### Core library changes

* `dart:async`: `Zone`, `ZoneDelegate`, and `ZoneSpecification` added the
  `errorCallback` function, which allows errors that have been programmatically
  added to a `Future` or `Stream` to be intercepted.

* `dart:io`:

  * **Breaking change:** `HttpClient.close` must be called for all clients or
    they will keep the Dart process alive until they time out. This fixes the
    handling of persistent connections. Previously, the client would shut down
    immediately after a request.

  * **Breaking change:** `HttpServer` no longer compresses all traffic by
    default. The new `autoCompress` property can be set to `true` to re-enable
    compression.

* `dart:isolate`: `Isolate.spawnUri` added the optional `packageRoot` argument,
  which controls how it resolves `package:` URIs.<|MERGE_RESOLUTION|>--- conflicted
+++ resolved
@@ -1,18 +1,6 @@
-<<<<<<< HEAD
-=======
-## 2.2.0-dev.XX.0
-(Add new changes here, and they will be copied to the change section for the
-  next dev version)
-
-### Language
-
-### Core library changes
-
-### Dart VM
+## 2.2.0-dev.1.0
 
 ### Tool Changes
-
-#### Pub
 
 #### Linter
 
@@ -26,9 +14,6 @@
 In addition, `prefer_bool_in_asserts` has been deprecated as its semantics are
 redundant with Dart 2 checks.
 
-#### Other Tools
-
->>>>>>> 01da85ce
 ## 2.2.0-dev.0.0
 
 ### Dart for the Web
