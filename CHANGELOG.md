--- conflicted
+++ resolved
@@ -1,18 +1,31 @@
+## 2.3.2-dev.0.0
+
+### Tools
+
+#### Linter
+
+Updated the linter to `0.1.89`, which includes the following changes:
+
+* Broadened `prefer_null_aware_operators` to work beyond local variables.
+* Added `prefer_if_null_operators`.
+* Fixed `prefer_contains` false positives.
+* Fixed `unnecessary_parenthesis` false positives.
+
 ## 2.3.1-dev.0.0
 
-### Core library changes
+### Core libraries
 
 #### `dart:async`
-* BREAKING CHANGE:
-  Fixes bug in `StreamIterator` which allowed constructor argument to be `null`.
-  Also allowed `await for` on a `null` stream. This is now a runtime error.
+* **Breaking change:**
+  Fixed bug in `StreamIterator` that allowed constructor argument to be `null`
+  and allowed `await for` on a `null` stream. This is now a runtime error.
 
 #### `dart:core`
 
-* **Breaking change**: The `RegExp` interface has been extended with two new
+* **Breaking change:** The `RegExp` interface has been extended with two new
   constructor named parameters:
 
-  * `unicode:` (`bool`, default: `false`), for Unicode patterns , and
+  * `unicode:` (`bool`, default: `false`), for Unicode patterns
   * `dotAll:` (`bool`, default: `false`), to change the matching behavior of
     '.' to also match line terminating characters.
 
@@ -23,8 +36,8 @@
   now return a more specific subtype, `RegExpMatch`, which adds two features:
 
   * `Iterable<String> groupNames`, a property that contains the names of all
-    named capture groups, and
-  * `String namedGroup(String name)`: a method that retrieves the match for
+    named capture groups
+  * `String namedGroup(String name)`, a method that retrieves the match for
     the given named capture group
 
   This change only affects implementers of the `RegExp` interface; current
@@ -32,25 +45,23 @@
 
 #### `dart:isolate`
 
-* BREAKING CHANGE: The `await for` allowed `null` as a stream due to a bug
+* **Breaking change:** The `await for` allowed `null` as a stream due to a bug
   in `StreamIterator` class. This bug has now been fixed.
 
-<<<<<<< HEAD
+## 2.3.1 - 2019-05-21
+
+This is a patch version release with bug fixes.
+
+### Tools
+
+#### dart2js
+
+* Fixed a bug that caused the compiler to crash when it compiled UI-as-code
+  features within fields (Issue [36864][]).
+
+[36864]: https://github.com/dart-lang/sdk/issues/36864
+
 ## 2.3.0 - 2019-05-08
-=======
-### Tools
-
-#### Linter
-
-The Linter was updated to `0.1.89`, which includes the following changes:
-
-* broadened `prefer_null_aware_operators` to work beyond local variables
-* new lint: `prefer_if_null_operators`
-* fixed `prefer_contains` false positives
-* fixed `unnecessary_parenthesis` false positives
-
-## 2.3.0
->>>>>>> 21f32e73
 
 The focus in this release is on the new "UI-as-code" language features which
 make collections more expressive and declarative.
