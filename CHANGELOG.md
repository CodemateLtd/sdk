--- conflicted
+++ resolved
@@ -1,5 +1,3 @@
-<<<<<<< HEAD
-=======
 ## 1.16.0
 
 ### Analyzer
@@ -15,7 +13,6 @@
     for (int n in <String>["a", "b"]) { ... }
     ```
 
->>>>>>> 00e6b92e
 ## 1.15.0 - 2016-03-09
 
 ### Core library changes
@@ -72,9 +69,6 @@
 
 [configuring the analyzer]: https://github.com/dart-lang/sdk/tree/master/pkg/analyzer#configuring-the-analyzer
 
-<<<<<<< HEAD
-## 1.14.2 - 2016-02-09
-=======
 ## 1.14.2 - 2016-02-10
 
 Patch release, resolves three issues:
@@ -84,7 +78,6 @@
 
 * `dart:io`: Fixed EOF detection when reading some special device files.
   (SDK issue [25596](https://github.com/dart-lang/sdk/issues/25596))
->>>>>>> 00e6b92e
 
 * Pub: Fixed an error using hosted dependencies in SDK version 1.14.
   (Pub issue [1386](https://github.com/dart-lang/pub/issues/1386))
