--- conflicted
+++ resolved
@@ -1,9 +1,5 @@
 name: html5lib
-<<<<<<< HEAD
-version: 0.9.0
-=======
 version: 0.9.1-dev
->>>>>>> 3485989a
 author: Dart Team <misc@dartlang.org>
 description: A library for working with HTML documents.
 homepage: http://pub.dartlang.org/packages/html5lib
