// Copyright (c) 2018, the Dart project authors.  Please see the AUTHORS file
// for details. All rights reserved. Use of this source code is governed by a
// BSD-style license that can be found in the LICENSE file.

import 'package:analysis_server/plugin/edit/fix/fix_core.dart';
import 'package:analysis_server/protocol/protocol.dart';
import 'package:analysis_server/protocol/protocol_generated.dart';
import 'package:analysis_server/src/analysis_server.dart';
import 'package:analysis_server/src/edit/fix/prefer_int_literals_fix.dart';
import 'package:analysis_server/src/edit/fix/prefer_mixin_fix.dart';
import 'package:analysis_server/src/services/correction/fix.dart';
import 'package:analysis_server/src/services/correction/fix_internal.dart';
import 'package:analyzer/analyzer.dart';
import 'package:analyzer/dart/analysis/results.dart';
import 'package:analyzer/dart/ast/ast.dart';
import 'package:analyzer/dart/element/element.dart';
import 'package:analyzer/file_system/file_system.dart';
import 'package:analyzer/src/generated/source.dart';
import 'package:analyzer/src/lint/linter.dart';
import 'package:analyzer/src/lint/linter_visitor.dart';
import 'package:analyzer/src/lint/registry.dart';
import 'package:analyzer/src/services/lint.dart';
import 'package:analyzer_plugin/protocol/protocol_common.dart'
    show Location, SourceChange, SourceEdit, SourceFileEdit;
import 'package:front_end/src/fasta/fasta_codes.dart';
import 'package:front_end/src/scanner/token.dart';
import 'package:source_span/src/span.dart';

class EditDartFix {
  final AnalysisServer server;
  final Request request;
  final fixFolders = <Folder>[];
  final fixFiles = <File>[];

  List<DartFixSuggestion> suggestions;
  List<DartFixSuggestion> otherSuggestions;
  SourceChange sourceChange;

  EditDartFix(this.server, this.request);

  void addFix(String description, Location location, SourceChange change) {
    suggestions.add(new DartFixSuggestion(description, location: location));
    for (SourceFileEdit fileEdit in change.edits) {
      for (SourceEdit sourceEdit in fileEdit.edits) {
        sourceChange.addEdit(fileEdit.file, fileEdit.fileStamp, sourceEdit);
      }
    }
  }

  void addRecommendation(String description, [Location location]) {
    otherSuggestions
        .add(new DartFixSuggestion(description, location: location));
  }

  Future<Response> compute() async {
    final params = new EditDartfixParams.fromRequest(request);

    // Validate each included file and directory.
    final resourceProvider = server.resourceProvider;
    final contextManager = server.contextManager;
    for (String filePath in params.included) {
      if (!server.isValidFilePath(filePath)) {
        return new Response.invalidFilePathFormat(request, filePath);
      }
      Resource res = resourceProvider.getResource(filePath);
      if (!res.exists ||
          !(contextManager.includedPaths.contains(filePath) ||
              contextManager.isInAnalysisRoot(filePath))) {
        return new Response.fileNotAnalyzed(request, filePath);
      }
      if (res is Folder) {
        fixFolders.add(res);
      } else {
        fixFiles.add(res);
      }
    }

    // Get the desired lints
    final lintRules = Registry.ruleRegistry;

    final preferMixin = lintRules['prefer_mixin'];
    final preferMixinFix = new PreferMixinFix(this);
    preferMixin.reporter = preferMixinFix;

    final preferIntLiterals = lintRules['prefer_int_literals'];
    final preferIntLiteralsFix = new PreferIntLiteralsFix(this);
    preferIntLiterals?.reporter = preferIntLiteralsFix;

    // Setup
    final linters = <Linter>[
      preferMixin,
      preferIntLiterals,
    ];
    final fixes = <LinterFix>[
      preferMixinFix,
      preferIntLiteralsFix,
    ];
    final visitors = <AstVisitor>[];
    final registry = new NodeLintRegistry(false);
    for (Linter linter in linters) {
      if (linter != null) {
        final visitor = linter.getVisitor();
        if (visitor != null) {
          visitors.add(visitor);
        }
        if (linter is NodeLintRule) {
          (linter as NodeLintRule).registerNodeProcessors(registry);
        }
      }
    }
    final AstVisitor astVisitor = visitors.isNotEmpty
        ? new ExceptionHandlingDelegatingAstVisitor(
            visitors, ExceptionHandlingDelegatingAstVisitor.logException)
        : null;
    final AstVisitor linterVisitor = new LinterVisitor(
        registry, ExceptionHandlingDelegatingAstVisitor.logException);

    // TODO(danrubel): Determine if a lint is configured to run as part of
    // standard analysis and use those results if available instead of
    // running the lint again.

    // Analyze each source file.
    final resources = <Resource>[];
    for (String rootPath in contextManager.includedPaths) {
      resources.add(resourceProvider.getResource(rootPath));
    }
    suggestions = <DartFixSuggestion>[];
    otherSuggestions = <DartFixSuggestion>[];
    sourceChange = new SourceChange('dartfix');
    bool hasErrors = false;
    while (resources.isNotEmpty) {
      Resource res = resources.removeLast();
      if (res is Folder) {
        for (Resource child in res.getChildren()) {
          if (!child.shortName.startsWith('.') &&
              contextManager.isInAnalysisRoot(child.path)) {
            resources.add(child);
          }
        }
        continue;
      }
      ResolveResult result = await server.getAnalysisResult(res.path);
      CompilationUnit unit = result?.unit;
      if (unit != null) {
        if (!hasErrors) {
          for (AnalysisError error in result.errors) {
            if (!(await fixError(result, error))) {
              if (error.errorCode.type == ErrorType.SYNTACTIC_ERROR) {
                hasErrors = true;
              }
            }
          }
        }
        Source source = result.unit.declaredElement.source;
        for (Linter linter in linters) {
          if (linter != null) {
            linter.reporter.source = source;
          }
        }
        if (astVisitor != null) {
          unit.accept(astVisitor);
        }
        unit.accept(linterVisitor);
        for (LinterFix fix in fixes) {
          await fix.applyLocalFixes(result);
        }
      }
    }

    // Cleanup
    for (Linter linter in linters) {
      if (linter != null) {
        linter.reporter.source = null;
        linter.reporter = null;
      }
    }

    // Apply distributed fixes
    if (preferIntLiterals == null) {
      // TODO(danrubel): Remove this once linter rolled into sdk/third_party.
      addRecommendation('*** Convert double literal not available'
          ' because prefer_int_literal not found. May need to roll linter');
    }
    for (LinterFix fix in fixes) {
      await fix.applyRemainingFixes();
    }

    return new EditDartfixResult(
            suggestions, otherSuggestions, hasErrors, sourceChange.edits)
        .toResponse(request.id);
  }

  Future<bool> fixError(ResolveResult result, AnalysisError error) async {
    if (error.errorCode ==
        StaticTypeWarningCode.WRONG_NUMBER_OF_TYPE_ARGUMENTS_CONSTRUCTOR) {
      // TODO(danrubel): Rather than comparing the error codes individually,
      // it would be better if each error code could specify
      // whether or not it could be fixed automatically.

      // Fall through to calculate and apply the fix
    } else {
      // This error cannot be automatically fixed
      return false;
    }

<<<<<<< HEAD
    final location = '${locationDescription(result, error.offset)}';
    final dartContext = new DartFixContextImpl(result, error);
=======
    final dartContext = new DartFixContextImpl(
        new FixContextImpl(
            server.resourceProvider, result.driver, error, result.errors),
        new AstProviderForDriver(result.driver),
        result.unit);
>>>>>>> 1215d916
    final processor = new FixProcessor(dartContext);
    Fix fix = await processor.computeFix();
    final location = locationFor(result, error.offset, error.length);
    if (fix != null) {
      addFix(fix.change.message, location, fix.change);
    } else {
      // TODO(danrubel): Determine why the fix could not be applied
      // and report that in the description.
      addRecommendation('Could not fix "${error.message}"', location);
    }
    return true;
  }

  /// Return `true` if the path in within the set of `included` files
  /// or is within an `included` directory.
  bool isIncluded(String filePath) {
    if (filePath != null) {
      for (File file in fixFiles) {
        if (file.path == filePath) {
          return true;
        }
      }
      for (Folder folder in fixFolders) {
        if (folder.contains(filePath)) {
          return true;
        }
      }
    }
    return false;
  }

<<<<<<< HEAD
  /// Return a human readable description of the specified offset and file.
  String locationDescription(ResolveResult result, int offset) {
    // TODO(danrubel): Pass the location back to the client along with the
    // message indicating what was or was not automatically fixed
    // rather than interpreting and integrating the location into the message.
    final description = new StringBuffer();
    // Determine the relative path
    for (Folder folder in fixFolders) {
      if (folder.contains(result.path)) {
        description.write(server.resourceProvider.pathContext
            .relative(result.path, from: folder.path));
        break;
      }
    }
    if (description.isEmpty) {
      description.write(result.path);
    }
    // Determine the line and column number
    if (offset >= 0) {
      final loc = result.unit.lineInfo.getLocation(offset);
      description.write(':${loc.lineNumber}');
    }
    return description.toString();
=======
  Location locationFor(AnalysisResult result, int offset, int length) {
    final locInfo = result.unit.lineInfo.getLocation(offset);
    final location = new Location(
        result.path, offset, length, locInfo.lineNumber, locInfo.columnNumber);
    return location;
>>>>>>> 1215d916
  }
}

abstract class LinterFix implements ErrorReporter {
  final EditDartFix dartFix;

  @override
  Source source;

  LinterFix(this.dartFix);

  /// Apply fixes for the current compilation unit.
  Future<void> applyLocalFixes(ResolveResult result);

  /// Apply any fixes remaining after analysis is complete.
  Future<void> applyRemainingFixes();

  @override
  void reportError(AnalysisError error) {
    // ignored
  }

  @override
  void reportErrorForElement(ErrorCode errorCode, Element element,
      [List<Object> arguments]) {
    // ignored
  }

  @override
  void reportErrorForNode(ErrorCode errorCode, AstNode node,
      [List<Object> arguments]) {
    // ignored
  }

  @override
  void reportErrorForOffset(ErrorCode errorCode, int offset, int length,
      [List<Object> arguments]) {
    // ignored
  }

  @override
  void reportErrorForSpan(ErrorCode errorCode, SourceSpan span,
      [List<Object> arguments]) {
    // ignored
  }

  @override
  void reportErrorForToken(ErrorCode errorCode, Token token,
      [List<Object> arguments]) {
    // ignored
  }

  @override
  void reportErrorMessage(
      ErrorCode errorCode, int offset, int length, Message message) {
    // ignored
  }

  @override
  void reportTypeErrorForNode(
      ErrorCode errorCode, AstNode node, List<Object> arguments) {
    // ignored
  }
}<|MERGE_RESOLUTION|>--- conflicted
+++ resolved
@@ -203,16 +203,7 @@
       return false;
     }
 
-<<<<<<< HEAD
-    final location = '${locationDescription(result, error.offset)}';
     final dartContext = new DartFixContextImpl(result, error);
-=======
-    final dartContext = new DartFixContextImpl(
-        new FixContextImpl(
-            server.resourceProvider, result.driver, error, result.errors),
-        new AstProviderForDriver(result.driver),
-        result.unit);
->>>>>>> 1215d916
     final processor = new FixProcessor(dartContext);
     Fix fix = await processor.computeFix();
     final location = locationFor(result, error.offset, error.length);
@@ -244,37 +235,11 @@
     return false;
   }
 
-<<<<<<< HEAD
-  /// Return a human readable description of the specified offset and file.
-  String locationDescription(ResolveResult result, int offset) {
-    // TODO(danrubel): Pass the location back to the client along with the
-    // message indicating what was or was not automatically fixed
-    // rather than interpreting and integrating the location into the message.
-    final description = new StringBuffer();
-    // Determine the relative path
-    for (Folder folder in fixFolders) {
-      if (folder.contains(result.path)) {
-        description.write(server.resourceProvider.pathContext
-            .relative(result.path, from: folder.path));
-        break;
-      }
-    }
-    if (description.isEmpty) {
-      description.write(result.path);
-    }
-    // Determine the line and column number
-    if (offset >= 0) {
-      final loc = result.unit.lineInfo.getLocation(offset);
-      description.write(':${loc.lineNumber}');
-    }
-    return description.toString();
-=======
-  Location locationFor(AnalysisResult result, int offset, int length) {
+  Location locationFor(ResolveResult result, int offset, int length) {
     final locInfo = result.unit.lineInfo.getLocation(offset);
     final location = new Location(
         result.path, offset, length, locInfo.lineNumber, locInfo.columnNumber);
     return location;
->>>>>>> 1215d916
   }
 }
 
