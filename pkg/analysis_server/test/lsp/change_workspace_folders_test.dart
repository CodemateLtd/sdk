--- conflicted
+++ resolved
@@ -201,17 +201,10 @@
     // the pub cache folder being added as an analysis root, it should be analyzed
     // by the existing project's driver.
     final workspace1FilePath = join(workspaceFolder1Path, 'test.dart');
-<<<<<<< HEAD
-    await newFile(workspace1FilePath);
-    final workspace2FilePath = join(workspaceFolder2Path, 'test.dart');
-    final workspace2FileUri = Uri.file(workspace2FilePath);
-    await newFile(workspace2FilePath);
-=======
     newFile(workspace1FilePath);
     final workspace2FilePath = join(workspaceFolder2Path, 'test.dart');
     final workspace2FileUri = Uri.file(workspace2FilePath);
     newFile(workspace2FilePath);
->>>>>>> e256855d
 
     await initialize(workspaceFolders: [workspaceFolder1Uri]);
 
