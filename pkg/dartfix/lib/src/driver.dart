// Copyright (c) 2018, the Dart project authors. Please see the AUTHORS file
// for details. All rights reserved. Use of this source code is governed by a
// BSD-style license that can be found in the LICENSE file.

import 'dart:async';
import 'dart:io' show File, Platform;

import 'package:analysis_server_client/server.dart';
import 'package:analysis_server_client/handler/connection_handler.dart';
import 'package:analysis_server_client/handler/notification_handler.dart';
import 'package:analysis_server_client/listener/server_listener.dart';
import 'package:analysis_server_client/protocol.dart';
import 'package:cli_util/cli_logging.dart';
import 'package:dartfix/handler/analysis_complete_handler.dart';
import 'package:dartfix/listener/bad_message_listener.dart';
import 'package:dartfix/src/context.dart';
import 'package:dartfix/src/options.dart';
import 'package:dartfix/src/util.dart';
import 'package:pub_semver/pub_semver.dart';

class Driver {
  Context context;
  _Handler handler;
  Logger logger;
  Server server;

  bool force;
  bool overwrite;
  List<String> targets;

  Ansi get ansi => logger.ansi;

  Future start(List<String> args) async {
    final Options options = Options.parse(args);

    force = options.force;
    overwrite = options.overwrite;
    targets = options.targets;
    context = options.context;
    logger = options.logger;
    server = new Server(listener: new _Listener(logger));
    handler = new _Handler(this);

    if (!await startServer(options)) {
      context.exit(15);
    }

    EditDartfixResult result;
    try {
      final progress = await setupAnalysis(options);
      result = await requestFixes(options, progress);
    } finally {
      await server.stop();
    }
    if (result != null) {
      applyFixes(result);
    }
  }

  Future<bool> startServer(Options options) async {
    if (options.verbose) {
      logger.trace('Dart SDK version ${Platform.version}');
      logger.trace('  ${Platform.resolvedExecutable}');
      logger.trace('dartfix');
      logger.trace('  ${Platform.script.toFilePath()}');
    }
    // Automatically run analysis server from source
    // if this command line tool is being run from source within the SDK repo.
    String serverPath = findServerPath();
    await server.start(
      clientId: 'dartfix',
      clientVersion: pubspecVersion,
      sdkPath: options.sdkPath,
      serverPath: serverPath,
    );
    server.listenToOutput(notificationProcessor: handler.handleEvent);
    return handler.serverConnected(timeLimit: const Duration(seconds: 15));
  }

  Future<Progress> setupAnalysis(Options options) async {
    final progress = logger.progress('${ansi.emphasized('Calculating fixes')}');
    logger.trace('');
    logger.trace('Setup analysis');
    await server.send(SERVER_REQUEST_SET_SUBSCRIPTIONS,
        new ServerSetSubscriptionsParams([ServerService.STATUS]).toJson());
    await server.send(
        ANALYSIS_REQUEST_SET_ANALYSIS_ROOTS,
        new AnalysisSetAnalysisRootsParams(
          options.targets,
          const [],
        ).toJson());
    return progress;
  }

  Future<EditDartfixResult> requestFixes(
      Options options, Progress progress) async {
    logger.trace('Requesting fixes');
    Future isAnalysisComplete = handler.analysisComplete();
    Map<String, dynamic> json = await server.send(
        EDIT_REQUEST_DARTFIX, new EditDartfixParams(options.targets).toJson());

    // TODO(danrubel): This is imprecise signal for determining when all
    // analysis error notifications have been received. Consider adding a new
    // notification indicating that the server is idle (all requests processed,
    // all analysis complete, all notifications sent).
    await isAnalysisComplete;

    progress.finish(showTiming: true);
    ResponseDecoder decoder = new ResponseDecoder(null);
    return EditDartfixResult.fromJson(decoder, 'result', json);
  }

  Future applyFixes(EditDartfixResult result) async {
    showDescriptions('Recommended changes', result.suggestions);
    showDescriptions('Recommended changes that cannot be automatically applied',
        result.otherSuggestions);
    if (result.suggestions.isEmpty) {
      logger.stdout('');
      logger.stdout(result.otherSuggestions.isNotEmpty
          ? 'None of the recommended changes can be automatically applied.'
          : 'No recommended changes.');
      return;
    }
    logger.stdout('');
    logger.stdout(ansi.emphasized('Files to be changed:'));
    for (SourceFileEdit fileEdit in result.edits) {
<<<<<<< HEAD
      logger.stdout('  ${_relativePath(fileEdit.file)}');
=======
      logger.stdout('  ${relativePath(fileEdit.file)}');
>>>>>>> f9ce4729
    }
    if (shouldApplyChanges(result)) {
      for (SourceFileEdit fileEdit in result.edits) {
        final file = new File(fileEdit.file);
        String code = await file.readAsString();
        for (SourceEdit edit in fileEdit.edits) {
          code = edit.apply(code);
        }
        await file.writeAsString(code);
      }
      logger.stdout(ansi.emphasized('Changes applied.'));
    }
  }

  void showDescriptions(String title, List<DartFixSuggestion> suggestions) {
    if (suggestions.isNotEmpty) {
      logger.stdout('');
      logger.stdout(ansi.emphasized('$title:'));
      List<DartFixSuggestion> sorted = new List.from(suggestions)
        ..sort(compareSuggestions);
      for (DartFixSuggestion suggestion in sorted) {
<<<<<<< HEAD
        Location loc = suggestion.location;
        logger.stdout('  ${_toSentenceFragment(suggestion.description)}'
            '${loc == null ? "" : " • ${loc.startLine}:${loc.startColumn}"}');
=======
        final msg = new StringBuffer();
        msg.write('  ${toSentenceFragment(suggestion.description)}');
        final loc = suggestion.location;
        if (loc != null) {
          msg.write(' • ${relativePath(loc.file)}');
          msg.write(' • ${loc.startLine}:${loc.startColumn}');
        }
        logger.stdout(msg.toString());
>>>>>>> f9ce4729
      }
    }
  }

  bool shouldApplyChanges(EditDartfixResult result) {
    logger.stdout('');
    if (result.hasErrors) {
      logger.stdout('WARNING: The analyzed source contains errors'
          ' that may affect the accuracy of these changes.');
      logger.stdout('');
      if (!force) {
        logger.stdout('Rerun with --$forceOption to apply these changes.');
        return false;
      }
    } else if (!overwrite && !force) {
      logger.stdout('Rerun with --$overwriteOption to apply these changes.');
      return false;
    }
    return true;
  }

  String relativePath(String filePath) {
    for (String target in targets) {
      if (filePath.startsWith(target)) {
        return filePath.substring(target.length + 1);
      }
    }
    return filePath;
  }
}

class _Listener with ServerListener, BadMessageListener {
  final Logger logger;
  final bool verbose;

  _Listener(this.logger) : verbose = logger.isVerbose;

  @override
  void log(String prefix, String details) {
    if (verbose) {
      logger.trace('$prefix $details');
    }
  }
}

<<<<<<< HEAD
  int compareSuggestions(DartFixSuggestion s1, DartFixSuggestion s2) {
    int result = s1.description.compareTo(s2.description);
    if (result != 0) {
      return result;
    }
    return (s2.location?.offset ?? 0) - (s1.location?.offset ?? 0);
  }

  bool shouldFilterError(AnalysisError error) {
    // Do not show TODOs or errors that will be automatically fixed.
=======
class _Handler
    with NotificationHandler, ConnectionHandler, AnalysisCompleteHandler {
  final Driver driver;
  final Logger logger;
  final Server server;
>>>>>>> f9ce4729

  _Handler(this.driver)
      : logger = driver.logger,
        server = driver.server;

  @override
  void onFailedToConnect() {
    logger.stderr('Failed to connect to server');
  }

  @override
  void onProtocolNotSupported(Version version) {
    logger.stderr('Expected protocol version $PROTOCOL_VERSION,'
        ' but found $version');
  }

  @override
  void onServerError(ServerErrorParams params) {
    if (params.isFatal) {
      logger.stderr('Fatal Server Error: ${params.message}');
    } else {
      logger.stderr('Server Error: ${params.message}');
    }
    if (params.stackTrace != null) {
      logger.stderr(params.stackTrace);
    }
    super.onServerError(params);
  }

  @override
  void onAnalysisErrors(AnalysisErrorsParams params) {
    List<AnalysisError> errors = params.errors;
    bool foundAtLeastOneError = false;
    for (AnalysisError error in errors) {
      if (shouldShowError(error)) {
        if (!foundAtLeastOneError) {
          foundAtLeastOneError = true;
          logger.stdout('${driver.relativePath(params.file)}:');
        }
        Location loc = error.location;
        logger.stdout('  ${toSentenceFragment(error.message)}'
            ' • ${loc.startLine}:${loc.startColumn}');
      }
    }
  }
}<|MERGE_RESOLUTION|>--- conflicted
+++ resolved
@@ -124,11 +124,7 @@
     logger.stdout('');
     logger.stdout(ansi.emphasized('Files to be changed:'));
     for (SourceFileEdit fileEdit in result.edits) {
-<<<<<<< HEAD
-      logger.stdout('  ${_relativePath(fileEdit.file)}');
-=======
       logger.stdout('  ${relativePath(fileEdit.file)}');
->>>>>>> f9ce4729
     }
     if (shouldApplyChanges(result)) {
       for (SourceFileEdit fileEdit in result.edits) {
@@ -150,11 +146,6 @@
       List<DartFixSuggestion> sorted = new List.from(suggestions)
         ..sort(compareSuggestions);
       for (DartFixSuggestion suggestion in sorted) {
-<<<<<<< HEAD
-        Location loc = suggestion.location;
-        logger.stdout('  ${_toSentenceFragment(suggestion.description)}'
-            '${loc == null ? "" : " • ${loc.startLine}:${loc.startColumn}"}');
-=======
         final msg = new StringBuffer();
         msg.write('  ${toSentenceFragment(suggestion.description)}');
         final loc = suggestion.location;
@@ -163,7 +154,6 @@
           msg.write(' • ${loc.startLine}:${loc.startColumn}');
         }
         logger.stdout(msg.toString());
->>>>>>> f9ce4729
       }
     }
   }
@@ -209,24 +199,11 @@
   }
 }
 
-<<<<<<< HEAD
-  int compareSuggestions(DartFixSuggestion s1, DartFixSuggestion s2) {
-    int result = s1.description.compareTo(s2.description);
-    if (result != 0) {
-      return result;
-    }
-    return (s2.location?.offset ?? 0) - (s1.location?.offset ?? 0);
-  }
-
-  bool shouldFilterError(AnalysisError error) {
-    // Do not show TODOs or errors that will be automatically fixed.
-=======
 class _Handler
     with NotificationHandler, ConnectionHandler, AnalysisCompleteHandler {
   final Driver driver;
   final Logger logger;
   final Server server;
->>>>>>> f9ce4729
 
   _Handler(this.driver)
       : logger = driver.logger,
