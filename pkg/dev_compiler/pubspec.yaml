--- conflicted
+++ resolved
@@ -27,15 +27,7 @@
   dart_style: 0.2.4
   test: ^0.12.0
   unittest: ^0.11.6
-<<<<<<< HEAD
   webdriver: ^1.1.0
-=======
-  webdriver: ^1.0.0
-
-dependency_overrides:
-  # Remove once there is a package:test that allows 1.18 SDKs in its contraint.
-  test: ^0.12.0
->>>>>>> 3e5d1d80
 
 environment:
   sdk: ">=1.12.0 <2.0.0"
