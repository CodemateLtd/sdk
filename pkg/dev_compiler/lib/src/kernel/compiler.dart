// Copyright (c) 2017, the Dart project authors.  Please see the AUTHORS file
// for details. All rights reserved. Use of this source code is governed by a
// BSD-style license that can be found in the LICENSE file.

// @dart = 2.9

import 'dart:collection';
import 'dart:convert';
import 'dart:math' show max, min;

import 'package:kernel/class_hierarchy.dart';
import 'package:kernel/core_types.dart';
import 'package:kernel/kernel.dart';
import 'package:kernel/library_index.dart';
import 'package:kernel/src/dart_type_equivalence.dart';
import 'package:kernel/type_algebra.dart';
import 'package:kernel/type_environment.dart';
import 'package:path/path.dart' as p;
import 'package:source_span/source_span.dart' show SourceLocation;

import '../compiler/js_names.dart' as js_ast;
import '../compiler/js_utils.dart' as js_ast;
import '../compiler/module_builder.dart'
    show isSdkInternalRuntimeUri, libraryUriToJsIdentifier, pathToJSIdentifier;
import '../compiler/module_containers.dart' show ModuleItemContainer;
import '../compiler/shared_command.dart' show SharedCompilerOptions;
import '../compiler/shared_compiler.dart';
import '../js_ast/js_ast.dart' as js_ast;
import '../js_ast/js_ast.dart' show ModuleItem, js;
import '../js_ast/source_map_printer.dart'
    show NodeEnd, NodeSpan, HoverComment, continueSourceMap;
import 'constants.dart';
import 'js_interop.dart';
import 'js_typerep.dart';
import 'kernel_helpers.dart';
import 'native_types.dart';
import 'nullable_inference.dart';
import 'property_model.dart';
import 'target.dart' show allowedNativeTest;
import 'type_table.dart';

class ProgramCompiler extends ComputeOnceConstantVisitor<js_ast.Expression>
    with SharedCompiler<Library, Class, InterfaceType, FunctionNode>
    implements
        StatementVisitor<js_ast.Statement>,
        ExpressionVisitor<js_ast.Expression>,
        DartTypeVisitor<js_ast.Expression> {
  final SharedCompilerOptions _options;

  /// Maps each `Class` node compiled in the module to the `Identifier`s used to
  /// name the class in JavaScript.
  ///
  /// This mapping is used when generating the symbol information for the
  /// module.
  final classIdentifiers = <Class, js_ast.Identifier>{};

  /// Maps each class `Member` node compiled in the module to the name used for
  /// the member in JavaScript.
  ///
  /// This mapping is used when generating the symbol information for the
  /// module.
  final memberNames = <Member, String>{};

  /// Maps each `Procedure` node compiled in the module to the `Identifier`s
  /// used to name the class in JavaScript.
  ///
  /// This mapping is used when generating the symbol information for the
  /// module.
  final procedureIdentifiers = <Procedure, js_ast.Identifier>{};

  /// Maps each `VariableDeclaration` node compiled in the module to the name
  /// used for the variable in JavaScript.
  ///
  /// This mapping is used when generating the symbol information for the
  /// module.
  final variableIdentifiers = <VariableDeclaration, js_ast.Identifier>{};

  /// Maps a library URI import, that is not in [_libraries], to the
  /// corresponding Kernel summary module we imported it with.
  ///
  /// An entry must exist for every reachable component.
  final Map<Library, Component> _importToSummary;

  /// Maps a Kernel summary to the JS import name for the module.
  ///
  /// An entry must exist for every reachable component.
  final Map<Component, String> _summaryToModule;

  /// The variable for the current catch clause
  VariableDeclaration _rethrowParameter;

  /// In an async* function, this represents the stream controller parameter.
  js_ast.TemporaryId _asyncStarController;

  Set<Class> _pendingClasses;

  /// Temporary variables mapped to their corresponding JavaScript variable.
  final _tempVariables = <VariableDeclaration, js_ast.TemporaryId>{};

  /// Let variables collected for the given function.
  List<js_ast.TemporaryId> _letVariables;

  final _constTable = js_ast.Identifier('CT');

  /// Constant getters used to populate the constant table.
  final _constLazyAccessors = <js_ast.Method>[];

  /// Container for holding the results of lazily-evaluated constants.
  var _constTableCache = ModuleItemContainer<String>.asArray('C');

  /// Tracks the index in [moduleItems] where the const table must be inserted.
  /// Required for SDK builds due to internal circular dependencies.
  /// E.g., dart.constList depends on JSArray.
  int _constTableInsertionIndex = 0;

  /// The class that is emitting its base class or mixin references, otherwise
  /// null.
  ///
  /// This is not used when inside the class method bodies, or for other type
  /// information such as `implements`.
  Class _classEmittingExtends;

  /// The class that is emitting its signature information, otherwise null.
  Class _classEmittingSignatures;

  /// True when a class is emitting a deferred class hierarchy.
  bool _emittingDeferredType = false;

  /// The current element being loaded.
  /// We can use this to determine if we're loading top-level code or not:
  ///
  ///     _currentClass == _classEmittingTopLevel
  ///
  Class _currentClass;

  /// The current source file URI for emitting in the source map.
  Uri _currentUri;

  Component _component;

  Library _currentLibrary;

  FunctionNode _currentFunction;

  /// Whether the current function needs to insert parameter checks.
  ///
  /// Used to avoid adding checks for formal parameters inside a synthetic
  /// function that is generated during expression compilation in the
  /// incremental compiler, since those checks would already be done in
  /// the original code.
  bool _checkParameters = true;

  /// Whether we are currently generating code for the body of a `JS()` call.
  bool _isInForeignJS = false;

  /// Table of named and possibly hoisted types.
  TypeTable _typeTable;

  /// The global extension type table.
  // TODO(jmesserly): rename to `_nativeTypes`
  final NativeTypeSet _extensionTypes;

  final CoreTypes _coreTypes;

  final TypeEnvironment _types;

  final StatefulStaticTypeContext _staticTypeContext;

  final ClassHierarchy _hierarchy;

  /// Information about virtual and overridden fields/getters/setters in the
  /// class we're currently compiling, or `null` if we aren't compiling a class.
  ClassPropertyModel _classProperties;

  /// Information about virtual fields for all libraries in the current build
  /// unit.
  final _virtualFields = VirtualFieldModel();

  final JSTypeRep _typeRep;

  bool _superAllowed = true;

  final _superHelpers = <String, js_ast.Method>{};

  // Compilation of Kernel's [BreakStatement].
  //
  // Kernel represents Dart's `break` and `continue` uniformly as
  // [BreakStatement], by representing a loop continue as a break from the
  // loop's body.  [BreakStatement] always targets an enclosing
  // [LabeledStatement] statement directly without naming it.  (Continue to
  // a labeled switch case is not represented by a [BreakStatement].)
  //
  // We prefer to compile to `continue` where possible and to avoid labeling
  // statements where it is not necessary.  We maintain some state to track
  // which statements can be targets of break or continue without a label, which
  // statements must be labeled to be targets, and the labels that have been
  // assigned.

  /// A list of statements that can be the target of break without a label.
  ///
  /// A [BreakStatement] targeting any [LabeledStatement] in this list can be
  /// compiled to a break without a label.  All the statements in the list have
  /// the same effective target which must compile to something that can be
  /// targeted by break in JS.  This list and [_currentContinueTargets] are
  /// disjoint.
  List<LabeledStatement> _currentBreakTargets = [];

  /// A list of statements that can be the target of a continue without a label.
  ///
  /// A [BreakStatement] targeting any [LabeledStatement] in this list can be
  /// compiled to a continue without a label.  All the statements in this list
  /// have the same effective target which must compile to something that can be
  /// targeted by continue in JS.  This list and [_currentBreakTargets] are
  /// disjoint.
  List<LabeledStatement> _currentContinueTargets = [];

  /// A map from labeled statements to their 'effective targets'.
  ///
  /// The effective target of a labeled loop body is the enclosing loop.  A
  /// [BreakStatement] targeting this statement can be compiled to `continue`
  /// either with or without a label.  The effective target of a labeled
  /// statement that is not a loop body is the outermost non-labeled statement
  /// that it encloses.  A [BreakStatement] targeting this statement can be
  /// compiled to `break` either with or without a label.
  final _effectiveTargets = HashMap<LabeledStatement, Statement>.identity();

  /// A map from effective targets to their label names.
  ///
  /// If the target needs to be labeled when compiled to JS, because it was
  /// targeted by a break or continue with a label, then this map contains the
  /// label name that was assigned to it.
  final _labelNames = HashMap<Statement, String>.identity();

  /// Indicates that the current context exists within a switch statement that
  /// uses at least one continue statement with a target label.
  ///
  /// JS forbids labels at case statement boundaries, so these switch
  /// statements must be generated less directly.
  /// Updated from the method 'visitSwitchStatement'.
  bool _inLabeledContinueSwitch = false;

  /// A map from switch statements to their state information.
  /// State information includes the names of the switch statement's implicit
  /// label name and implicit state variable name.
  ///
  /// Entries are only created for switch statements that contain labeled
  /// continue statements and are used to simulate "jumping" to case statements.
  /// State variables hold the next constant case expression, while labels act
  /// as targets for continue and break.
  final _switchLabelStates = HashMap<Statement, _SwitchLabelState>();

  /// Maps Kernel constants to their JS aliases.
  final constAliasCache = HashMap<Constant, js_ast.Expression>();

  /// Maps uri strings in asserts and elsewhere to hoisted identifiers.
  var _uriContainer = ModuleItemContainer<String>.asArray('I');

  final Class _jsArrayClass;
  final Class _privateSymbolClass;
  final Class _linkedHashMapImplClass;
  final Class _identityHashMapImplClass;
  final Class _linkedHashSetClass;
  final Class _linkedHashSetImplClass;
  final Class _identityHashSetImplClass;
  final Class _syncIterableClass;
  final Class _asyncStarImplClass;

  /// The dart:async `StreamIterator<T>` type.
  final Class _asyncStreamIteratorClass;

  final Procedure _assertInteropMethod;

  final DevCompilerConstants _constants;

  final NullableInference _nullableInference;

  bool _moduleEmitted = false;

  factory ProgramCompiler(
      Component component,
      ClassHierarchy hierarchy,
      SharedCompilerOptions options,
      Map<Library, Component> importToSummary,
      Map<Component, String> summaryToModule,
      {CoreTypes coreTypes}) {
    coreTypes ??= CoreTypes(component);
    var types = TypeEnvironment(coreTypes, hierarchy);
    var constants = DevCompilerConstants();
    var nativeTypes = NativeTypeSet(coreTypes, constants, component);
    var jsTypeRep = JSTypeRep(types, hierarchy);
    var staticTypeContext = StatefulStaticTypeContext.stacked(types);
    return ProgramCompiler._(
      coreTypes,
      coreTypes.index,
      nativeTypes,
      constants,
      types,
      hierarchy,
      jsTypeRep,
      NullableInference(jsTypeRep, staticTypeContext, options: options),
      staticTypeContext,
      options,
      importToSummary,
      summaryToModule,
    );
  }

  ProgramCompiler._(
      this._coreTypes,
      LibraryIndex sdk,
      this._extensionTypes,
      this._constants,
      this._types,
      this._hierarchy,
      this._typeRep,
      this._nullableInference,
      this._staticTypeContext,
      this._options,
      this._importToSummary,
      this._summaryToModule)
      : _jsArrayClass = sdk.getClass('dart:_interceptors', 'JSArray'),
        _asyncStreamIteratorClass =
            sdk.getClass('dart:async', 'StreamIterator'),
        _privateSymbolClass = sdk.getClass('dart:_js_helper', 'PrivateSymbol'),
        _linkedHashMapImplClass = sdk.getClass('dart:_js_helper', 'LinkedMap'),
        _identityHashMapImplClass =
            sdk.getClass('dart:_js_helper', 'IdentityMap'),
        _linkedHashSetClass = sdk.getClass('dart:collection', 'LinkedHashSet'),
        _linkedHashSetImplClass = sdk.getClass('dart:collection', '_HashSet'),
        _identityHashSetImplClass =
            sdk.getClass('dart:collection', '_IdentityHashSet'),
        _syncIterableClass = sdk.getClass('dart:_js_helper', 'SyncIterable'),
        _asyncStarImplClass = sdk.getClass('dart:async', '_AsyncStarImpl'),
        _assertInteropMethod = sdk.getTopLevelMember(
            'dart:_runtime', 'assertInterop') as Procedure;

  @override
  Uri get currentLibraryUri => _currentLibrary.importUri;

  @override
  Library get currentLibrary => _currentLibrary;

  @override
  Library get coreLibrary => _coreTypes.coreLibrary;

  @override
  FunctionNode get currentFunction => _currentFunction;

  @override
  InterfaceType get privateSymbolType =>
      _coreTypes.legacyRawType(_privateSymbolClass);

  @override
  InterfaceType get internalSymbolType =>
      _coreTypes.legacyRawType(_coreTypes.internalSymbolClass);

  /// Module can be emitted only once, and the compiler can be reused after
  /// only in incremental mode, for expression compilation only.
  js_ast.Program emitModule(Component component) {
    if (_moduleEmitted) {
      throw StateError('Can only call emitModule once.');
    }
    _component = component;

    var libraries = component.libraries;

    // Initialize library variables.
    isBuildingSdk = libraries.any(isSdkInternalRuntime);

    // For runtime performance reasons, we only containerize SDK symbols in web
    // libraries. Otherwise, we use a 600-member cutoff before a module is
    // containerized. This is somewhat arbitrary but works promisingly for the
    // SDK and Flutter Web.
    if (!isBuildingSdk) {
      // The number of DDC top-level symbols scales with the number of
      // non-static class members across an entire module.
      var uniqueNames = HashSet<String>();
      libraries.forEach((Library l) {
        l.classes.forEach((Class c) {
          c.members.forEach((m) {
            var isStatic =
                m is Field ? m.isStatic : (m is Procedure ? m.isStatic : false);
            if (isStatic) return;
            var name = js_ast.toJSIdentifier(
                m.name.text.replaceAll(js_ast.invalidCharInIdentifier, '_'));
            uniqueNames.add(name);
          });
        });
      });
      containerizeSymbols = uniqueNames.length > 600;
    }

    var items = startModule(libraries);
    _nullableInference.allowNotNullDeclarations = isBuildingSdk;
    _typeTable = TypeTable(runtimeModule);

    // Collect all class/type Element -> Node mappings
    // in case we need to forward declare any classes.
    _pendingClasses = HashSet.identity();
    for (var l in libraries) {
      _pendingClasses.addAll(l.classes);
    }

    // Insert a circular reference so neither the constant table or its cache
    // are optimized away by V8. Required for expression evaluation.
    var constTableDeclaration =
        js.statement('const # = Object.create({# : () => (#, #)});', [
      _constTable,
      js_ast.LiteralString('_'),
      _constTableCache.containerId,
      _constTable
    ]);
    moduleItems.add(constTableDeclaration);

    // Record a safe index after the declaration of type generators and
    // top-level symbols but before the declaration of any functions.
    // Various preliminary data structures must be inserted here prior before
    // referenced by the rest of the module.
    var safeDeclarationIndex = moduleItems.length;
    _constTableInsertionIndex = safeDeclarationIndex;

    // Add implicit dart:core dependency so it is first.
    emitLibraryName(_coreTypes.coreLibrary);

    // Visit each library and emit its code.
    //
    // NOTE: classes are not necessarily emitted in this order.
    // Order will be changed as needed so the resulting code can execute.
    // This is done by forward declaring items.
    libraries.forEach(_emitLibrary);

    // Emit hoisted assert strings
    moduleItems.insertAll(safeDeclarationIndex, _uriContainer.emit());

    moduleItems.insertAll(safeDeclarationIndex, _constTableCache.emit());

    if (_constLazyAccessors.isNotEmpty) {
      var constTableBody = runtimeStatement(
          'defineLazy(#, { # }, false)', [_constTable, _constLazyAccessors]);
      moduleItems.insert(_constTableInsertionIndex, constTableBody);
      _constLazyAccessors.clear();
    }

    moduleItems.addAll(afterClassDefItems);
    afterClassDefItems.clear();

    // Visit directives (for exports)
    libraries.forEach(_emitExports);

    // Declare imports and extension symbols
    emitImportsAndExtensionSymbols(items,
        forceExtensionSymbols:
            libraries.any((l) => allowedNativeTest(l.importUri)));

    // Insert a check that runs when loading this module to verify that the null
    // safety mode it was compiled in matches the mode used when compiling the
    // dart sdk module.
    //
    // This serves as a sanity check at runtime that we don't have an
    // infrastructure issue that loaded js files compiled with different modes
    // into the same application.
    js_ast.LiteralBool soundNullSafety;
    switch (component.mode) {
      case NonNullableByDefaultCompiledMode.Strong:
        soundNullSafety = js_ast.LiteralBool(true);
        break;
      case NonNullableByDefaultCompiledMode.Weak:
        soundNullSafety = js_ast.LiteralBool(false);
        break;
      default:
        throw StateError('Unsupported Null Safety mode ${component.mode}, '
            'in ${component?.location?.file}.');
    }
    if (!isBuildingSdk) {
      items.add(
          runtimeStatement('_checkModuleNullSafetyMode(#)', [soundNullSafety]));
    }

    // Emit the hoisted type table cache variables
    items.addAll(_typeTable.dischargeBoundTypes());

    var module = finishModule(items, _options.moduleName);

    // Mark as finished for incremental mode, so it is safe to
    // switch to the incremental mode for expression compilation.
    _moduleEmitted = true;
    return module;
  }

  @override
  String jsLibraryName(Library library) {
    return libraryUriToJsIdentifier(library.importUri);
  }

  @override
  String jsLibraryAlias(Library library) {
    var uri = library.importUri.normalizePath();
    if (uri.scheme == 'dart') return null;

    Iterable<String> segments;
    if (uri.scheme == 'package') {
      // Strip the package name.
      segments = uri.pathSegments.skip(1);
    } else {
      segments = uri.pathSegments;
    }

    var qualifiedPath =
        pathToJSIdentifier(p.withoutExtension(segments.join('/')));
    return qualifiedPath == jsLibraryName(library) ? null : qualifiedPath;
  }

  @override
  String jsLibraryDebuggerName(Library library) => '${library.importUri}';

  @override
  Iterable<String> jsPartDebuggerNames(Library library) =>
      library.parts.map((part) => part.partUri);

  @override
  bool isSdkInternalRuntime(Library l) {
    return isSdkInternalRuntimeUri(l.importUri);
  }

  @override
  String libraryToModule(Library library) {
    if (library.importUri.scheme == 'dart') {
      // TODO(jmesserly): we need to split out HTML.
      return js_ast.dartSdkModule;
    }
    var summary = _importToSummary[library];
    var moduleName = _summaryToModule[summary];
    if (moduleName == null) {
      throw StateError('Could not find module name for library "$library" '
          'from component "$summary".');
    }
    return moduleName;
  }

  void _emitLibrary(Library library) {
    // NOTE: this method isn't the right place to initialize per-library state.
    // Classes can be visited out of order, so this is only to catch things that
    // haven't been emitted yet.
    //
    // See _emitClass.
    assert(_currentLibrary == null);
    _currentLibrary = library;
    _staticTypeContext.enterLibrary(_currentLibrary);

    if (isBuildingSdk) {
      containerizeSymbols = _isWebLibrary(library.importUri);
    }

    if (isSdkInternalRuntime(library)) {
      // `dart:_runtime` uses a different order for bootstrapping.
      //
      // Functions are first because we use them to associate type info
      // (such as `dart.fn`), then classes/typedefs, then fields
      // (which instantiate classes).
      //
      // For other libraries, we start with classes/types, because functions
      // often use classes/types from the library in their signature.
      //
      // TODO(jmesserly): we can merge these once we change signatures to be
      // lazily associated at the tear-off point for top-level functions.
      _emitLibraryProcedures(library);
      _emitTopLevelFields(library.fields);
      library.classes.forEach(_emitClass);
    } else {
      library.classes.forEach(_emitClass);
      _emitLibraryProcedures(library);
      _emitTopLevelFields(library.fields);
    }

    _staticTypeContext.leaveLibrary(_currentLibrary);
    _currentLibrary = null;
  }

  void _emitExports(Library library) {
    assert(_currentLibrary == null);
    _currentLibrary = library;

    library.additionalExports.forEach(_emitExport);

    _currentLibrary = null;
  }

  void _emitExport(Reference export) {
    var library = _currentLibrary;

    // We only need to export main as it is the only method part of the
    // publicly exposed JS API for a library.

    var node = export.node;
    if (node is Procedure && node.name.text == 'main') {
      // Don't allow redefining names from this library.
      var name = _emitTopLevelName(export.node);
      moduleItems.add(js.statement(
          '#.# = #;', [emitLibraryName(library), name.selector, name]));
    }
  }

  /// Called to emit class declarations.
  ///
  /// During the course of emitting one item, we may emit another. For example
  ///
  ///     class D extends B { C m() { ... } }
  ///
  /// Because D depends on B, we'll emit B first if needed. However C is not
  /// used by top-level JavaScript code, so we can ignore that dependency.
  void _emitClass(Class c) {
    if (!_pendingClasses.remove(c)) return;

    var savedClass = _currentClass;
    var savedLibrary = _currentLibrary;
    var savedUri = _currentUri;
    _currentClass = c;
    _currentLibrary = c.enclosingLibrary;
    _currentUri = c.fileUri;

    moduleItems.add(_emitClassDeclaration(c));

    // The const table depends on dart.defineLazy, so emit it after the SDK.
    if (isSdkInternalRuntime(_currentLibrary)) {
      _constTableInsertionIndex = moduleItems.length;
    }

    _currentClass = savedClass;
    _currentLibrary = savedLibrary;
    _currentUri = savedUri;
  }

  /// To emit top-level classes, we sometimes need to reorder them.
  ///
  /// This function takes care of that, and also detects cases where reordering
  /// failed, and we need to resort to lazy loading, by marking the element as
  /// lazy. All elements need to be aware of this possibility and generate code
  /// accordingly.
  ///
  /// If we are not emitting top-level code, this does nothing, because all
  /// declarations are assumed to be available before we start execution.
  /// See [startTopLevel].
  void _declareBeforeUse(Class c) {
    if (c != null && _emittingClassExtends) {
      _emitClass(c);
    }
  }

  static js_ast.Identifier _emitIdentifier(String name) =>
      js_ast.Identifier(js_ast.toJSIdentifier(name));

  static js_ast.TemporaryId _emitTemporaryId(String name) =>
      js_ast.TemporaryId(js_ast.toJSIdentifier(name));

  js_ast.Statement _emitClassDeclaration(Class c) {
    // Mixins are unrolled in _defineClass.
    if (c.isAnonymousMixin) return null;

    // If this class is annotated with `@JS`, then there is nothing to emit.
    if (findAnnotation(c, isPublicJSAnnotation) != null) return null;

    // Generic classes will be defined inside a function that closes over the
    // type parameter. So we can use their local variable name directly.
    //
    // TODO(jmesserly): the special case for JSArray is to support its special
    // type-tagging factory constructors. Those will go away once we fix:
    // https://github.com/dart-lang/sdk/issues/31003
    var className = c.typeParameters.isNotEmpty
        ? (c == _jsArrayClass
            ? _emitIdentifier(c.name)
            : _emitTemporaryId(getLocalClassName(c)))
        : _emitTopLevelName(c);

    var savedClassProperties = _classProperties;
    _classProperties =
        ClassPropertyModel.build(_types, _extensionTypes, _virtualFields, c);

    var body = <js_ast.Statement>[];

    // ClassPropertyModel.build introduces symbols for virtual field accessors.
    _classProperties.virtualFields.forEach((field, virtualField) {
      // TODO(vsm): Clean up this logic.
      //
      // Typically, [emitClassPrivateNameSymbol] creates a new symbol.  If it
      // is called multiple times, that symbol is cached.  If the former,
      // assign directly to [virtualField].  If the latter, copy the old
      // variable to [virtualField].
      var symbol = _emitClassPrivateNameSymbol(
          c.enclosingLibrary, getLocalClassName(c), field, virtualField);
      if (symbol != virtualField) {
        addSymbol(virtualField, getSymbolValue(symbol));
        if (!containerizeSymbols) {
          body.add(js.statement('const # = #;', [virtualField, symbol]));
        }
      }
    });

    var jsCtors = _defineConstructors(c, className);
    var jsMethods = _emitClassMethods(c);

    _emitSuperHelperSymbols(body);
    // Deferred supertypes must be evaluated lazily while emitting classes to
    // prevent evaluating a JS expression for a deferred type from influencing
    // class declaration order (such as when calling 'emitDeferredType').
    var deferredSupertypes = <js_ast.Statement Function()>[];

    // Emit the class, e.g. `core.Object = class Object { ... }`
    _defineClass(c, className, jsMethods, body, deferredSupertypes);
    body.addAll(jsCtors);

    // Emit things that come after the ES6 `class ... { ... }`.
    var jsPeerNames = _extensionTypes.getNativePeers(c);
    if (jsPeerNames.length == 1 && c.typeParameters.isNotEmpty) {
      // Special handling for JSArray<E>
      body.add(runtimeStatement('setExtensionBaseClass(#, #.global.#)',
          [className, runtimeModule, jsPeerNames[0]]));
    }

    var finishGenericTypeTest = _emitClassTypeTests(c, className, body);

    // Attach caches on all canonicalized types.
    body.add(runtimeStatement('addTypeCaches(#)', [className]));

    _emitClassSignature(c, className, body);
    _initExtensionSymbols(c);
    if (!c.isMixinDeclaration) {
      _defineExtensionMembers(className, body);
    }

    var classDef = js_ast.Statement.from(body);
    var typeFormals = c.typeParameters;
    var evaluatedDeferredSupertypes =
        deferredSupertypes.map<js_ast.Statement>((f) => f()).toList();
    if (typeFormals.isNotEmpty) {
      classDef = _defineClassTypeArguments(
          c, typeFormals, classDef, className, evaluatedDeferredSupertypes);
    } else {
      afterClassDefItems.addAll(evaluatedDeferredSupertypes);
    }

    body = [classDef];
    _emitStaticFields(c, body);
    if (finishGenericTypeTest != null) body.add(finishGenericTypeTest);
    for (var peer in jsPeerNames) {
      _registerExtensionType(c, peer, body);
    }

    _classProperties = savedClassProperties;
    return js_ast.Statement.from(body);
  }

  /// Wraps a possibly generic class in its type arguments.
  js_ast.Statement _defineClassTypeArguments(
      NamedNode c, List<TypeParameter> formals, js_ast.Statement body,
      [js_ast.Expression className, List<js_ast.Statement> deferredBaseClass]) {
    assert(formals.isNotEmpty);
    var name = getTopLevelName(c);
    var jsFormals = _emitTypeFormals(formals);

    // Checks for explicitly set variance to avoid emitting legacy covariance
    // Variance annotations are not necessary when variance experiment flag is
    // not enabled or when no type parameters have explicitly defined
    // variances.
    var hasOnlyLegacyCovariance = formals.every((t) => t.isLegacyCovariant);
    if (!hasOnlyLegacyCovariance) {
      var varianceList = formals.map(_emitVariance);
      var varianceStatement = runtimeStatement(
          'setGenericArgVariances(#, [#])', [className, varianceList]);
      body = js_ast.Statement.from([body, varianceStatement]);
    }

    var typeConstructor = js.call('(#) => { #; #; return #; }', [
      jsFormals,
      _typeTable.dischargeFreeTypes(formals),
      body,
      className ?? _emitIdentifier(name)
    ]);

    var genericArgs = [
      typeConstructor,
      if (deferredBaseClass != null && deferredBaseClass.isNotEmpty)
        js.call('(#) => { #; }', [jsFormals, deferredBaseClass]),
    ];

    // FutureOr types have a runtime normalization step that will call
    // generic() as needed.
    var genericCall = c == _coreTypes.deprecatedFutureOrClass
        ? runtimeCall('normalizeFutureOr(#)', [genericArgs])
        : runtimeCall('generic(#)', [genericArgs]);

    var genericName = _emitTopLevelNameNoInterop(c, suffix: '\$');
    return js.statement('{ # = #; # = #(); }',
        [genericName, genericCall, _emitTopLevelName(c), genericName]);
  }

  js_ast.Expression _emitVariance(TypeParameter typeParameter) {
    switch (typeParameter.variance) {
      case Variance.contravariant:
        return runtimeCall('Variance.contravariant');
      case Variance.invariant:
        return runtimeCall('Variance.invariant');
      case Variance.unrelated:
        return runtimeCall('Variance.unrelated');
      case Variance.covariant:
      default:
        return runtimeCall('Variance.covariant');
    }
  }

  js_ast.Statement _emitClassStatement(Class c, js_ast.Expression className,
      js_ast.Expression heritage, List<js_ast.Method> methods) {
    if (c.typeParameters.isNotEmpty) {
      var classIdentifier = className as js_ast.Identifier;
      if (_options.emitDebugSymbols) classIdentifiers[c] = classIdentifier;
      return js_ast.ClassExpression(classIdentifier, heritage, methods)
          .toStatement();
    }

    var classIdentifier = _emitTemporaryId(getLocalClassName(c));
    if (_options.emitDebugSymbols) classIdentifiers[c] = classIdentifier;
    var classExpr = js_ast.ClassExpression(classIdentifier, heritage, methods);
    return js.statement('# = #;', [className, classExpr]);
  }

  /// Like [_emitClassStatement] but emits a Dart 2.1 mixin represented by
  /// [c].
  ///
  /// Mixins work similar to normal classes, but their instance methods close
  /// over the actual superclass. Given a Dart class like:
  ///
  ///     mixin M on C {
  ///       foo() => super.foo() + 42;
  ///     }
  ///
  /// We generate a JS class like this:
  ///
  ///     lib.M = class M extends core.Object {}
  ///     lib.M[dart.mixinOn] = (C) => class M extends C {
  ///       foo() {
  ///         return super.foo() + 42;
  ///       }
  ///     };
  ///
  /// The special `dart.mixinOn` symbolized property is used by the runtime
  /// helper `dart.applyMixin`. The helper calls the function with the actual
  /// base class, and then copies the resulting members to the destination
  /// class.
  ///
  /// In the long run we may be able to improve this so we do not have the
  /// unnecessary class, but for now, this lets us get the right semantics with
  /// minimal compiler and runtime changes.
  void _emitMixinStatement(
      Class c,
      js_ast.Expression className,
      js_ast.Expression heritage,
      List<js_ast.Method> methods,
      List<js_ast.Statement> body) {
    var staticMethods = methods.where((m) => m.isStatic).toList();
    var instanceMethods = methods.where((m) => !m.isStatic).toList();

    body.add(_emitClassStatement(c, className, heritage, staticMethods));
    var superclassId = _emitTemporaryId(getLocalClassName(c.superclass));
    var classId = className is js_ast.Identifier
        ? className
        : _emitTemporaryId(getLocalClassName(c));

    var mixinMemberClass =
        js_ast.ClassExpression(classId, superclassId, instanceMethods);

    js_ast.Node arrowFnBody = mixinMemberClass;
    var extensionInit = <js_ast.Statement>[];
    _defineExtensionMembers(classId, extensionInit);
    if (extensionInit.isNotEmpty) {
      extensionInit.insert(0, mixinMemberClass.toStatement());
      extensionInit.add(classId.toReturn());
      arrowFnBody = js_ast.Block(extensionInit);
    }

    body.add(js.statement('#[#.mixinOn] = #', [
      className,
      runtimeModule,
      js_ast.ArrowFun([superclassId], arrowFnBody)
    ]));
  }

  void _defineClass(
      Class c,
      js_ast.Expression className,
      List<js_ast.Method> methods,
      List<js_ast.Statement> body,
      List<js_ast.Statement Function()> deferredSupertypes) {
    if (c == _coreTypes.objectClass) {
      body.add(_emitClassStatement(c, className, null, methods));
      return;
    }

    js_ast.Expression emitDeferredType(DartType t,
        {bool emitNullability = true}) {
      js_ast.Expression _emitDeferredType(DartType t,
          {bool emitNullability = true}) {
        if (t is InterfaceType) {
          _declareBeforeUse(t.classNode);
          if (t.typeArguments.isNotEmpty) {
            var typeRep = _emitGenericClassType(
                t, t.typeArguments.map(_emitDeferredType));
            return emitNullability
                ? _emitNullabilityWrapper(typeRep, t.declaredNullability)
                : typeRep;
          }
          return _emitInterfaceType(t, emitNullability: emitNullability);
        } else if (t is FutureOrType) {
<<<<<<< HEAD
          _declareBeforeUse(_coreTypes.deprecatedFutureOrClass);
          // TODO(45870) Add nullability wrappers to FutureOr.
          return _emitFutureOrTypeWithArgument(
              _emitDeferredType(t.typeArgument));
=======
          var normalizedType = _normalizeFutureOr(t);
          if (normalizedType is FutureOrType) {
            _declareBeforeUse(_coreTypes.deprecatedFutureOrClass);
            var typeRep = _emitFutureOrTypeWithArgument(
                _emitDeferredType(normalizedType.typeArgument));
            return emitNullability
                ? _emitNullabilityWrapper(
                    typeRep, normalizedType.declaredNullability)
                : typeRep;
          }
          return _emitDeferredType(normalizedType,
              emitNullability: emitNullability);
>>>>>>> aa7d19d1
        } else if (t is TypeParameterType) {
          return _emitTypeParameterType(t, emitNullability: emitNullability);
        }
        return _emitType(t);
      }

      assert(isKnownDartTypeImplementor(t));
      var savedEmittingDeferredType = _emittingDeferredType;
      _emittingDeferredType = true;
      var deferredClassRep =
          _emitDeferredType(t, emitNullability: emitNullability);
      _emittingDeferredType = savedEmittingDeferredType;
      return deferredClassRep;
    }

    bool shouldDefer(InterfaceType t) {
      var visited = <DartType>{};
      bool defer(DartType t) {
        assert(isKnownDartTypeImplementor(t));
        if (t is InterfaceType) {
          var tc = t.classNode;
          if (c == tc) return true;
          if (tc == _coreTypes.objectClass || !visited.add(t)) return false;
          if (t.typeArguments.any(defer)) return true;
          var mixin = tc.mixedInType;
          return mixin != null && defer(mixin.asInterfaceType) ||
              defer(tc.supertype.asInterfaceType);
        }
        if (t is FutureOrType) {
          if (c == _coreTypes.deprecatedFutureOrClass) return true;
          if (!visited.add(t)) return false;
          if (defer(t.typeArgument)) return true;
          return defer(
              _coreTypes.deprecatedFutureOrClass.supertype.asInterfaceType);
        }
        if (t is TypedefType) {
          return t.typeArguments.any(defer);
        }
        if (t is FunctionType) {
          return defer(t.returnType) ||
              t.positionalParameters.any(defer) ||
              t.namedParameters.any((np) => defer(np.type)) ||
              t.typeParameters.any((tp) => defer(tp.bound));
        }
        return false;
      }

      return defer(t);
    }

    js_ast.Expression emitClassRef(InterfaceType t) {
      // TODO(jmesserly): investigate this. It seems like `lazyJSType` is
      // invalid for use in an `extends` clause, hence this workaround.
      return _emitJSInterop(t.classNode) ??
          _emitInterfaceType(t, emitNullability: false);
    }

    js_ast.Expression getBaseClass(int count) {
      var base = emitDeferredType(
          c.getThisType(_coreTypes, c.enclosingLibrary.nonNullable),
          emitNullability: false);
      while (--count >= 0) {
        base = js.call('#.__proto__', [base]);
      }
      return base;
    }

    /// Returns the "actual" superclass of [c].
    ///
    /// Walks up the superclass chain looking for the first actual class
    /// skipping any synthetic classes inserted by the CFE.
    Class superClassAsWritten(Class c) {
      var superclass = c.superclass;
      while (superclass.isAnonymousMixin) {
        superclass = superclass.superclass;
      }
      return superclass;
    }

    // Find the real (user declared) superclass and the list of mixins.
    // We'll use this to unroll the intermediate classes.
    //
    // TODO(jmesserly): consider using Kernel's mixin unrolling.
    var superclass = superClassAsWritten(c);
    var supertype = identical(c.superclass, superclass)
        ? c.supertype.asInterfaceType
        : _hierarchy.getClassAsInstanceOf(c, superclass).asInterfaceType;
    // All mixins (real and anonymous) classes applied to c.
    var mixinApplications = [
      if (c.mixedInClass != null) c.mixedInClass,
      for (var sc = c.superclass;
          sc.isAnonymousMixin && sc.mixedInClass != null;
          sc = sc.superclass)
        sc,
    ].reversed.toList();

    var hasUnnamedSuper = _hasUnnamedInheritedConstructor(superclass);

    void emitMixinConstructors(
        js_ast.Expression className, InterfaceType mixin) {
      js_ast.Statement mixinCtor;
      if (_hasUnnamedConstructor(mixin.classNode)) {
        mixinCtor = js.statement('#.#.call(this);', [
          emitClassRef(mixin),
          _usesMixinNew(mixin.classNode)
              ? runtimeCall('mixinNew')
              : _constructorName('')
        ]);
      }

      for (var ctor in superclass.constructors) {
        var savedUri = _currentUri;
        _currentUri = ctor.enclosingClass.fileUri;
        var jsParams = _emitParameters(ctor.function, isForwarding: true);
        _currentUri = savedUri;
        var name = ctor.name.text;
        var ctorBody = [
          if (mixinCtor != null) mixinCtor,
          if (name != '' || hasUnnamedSuper)
            _emitSuperConstructorCall(className, name, jsParams),
        ];
        body.add(_addConstructorToClass(
            c, className, name, js_ast.Fun(jsParams, js_ast.Block(ctorBody))));
      }
    }

    var savedTopLevelClass = _classEmittingExtends;
    _classEmittingExtends = c;

    // Unroll mixins.
    if (shouldDefer(supertype)) {
      var originalSupertype = supertype;
      deferredSupertypes.add(() => runtimeStatement('setBaseClass(#, #)', [
            getBaseClass(isMixinAliasClass(c) ? 0 : mixinApplications.length),
            emitDeferredType(originalSupertype, emitNullability: false),
          ]));
      // Refers to 'supertype' without type parameters. We remove these from
      // the 'extends' clause for generics for cyclic dependencies and append
      // them later with 'setBaseClass'.
      supertype =
          _coreTypes.rawType(supertype.classNode, _currentLibrary.nonNullable);
    }
    var baseClass = emitClassRef(supertype);

    if (isMixinAliasClass(c)) {
      // Given `class C = Object with M [implements I1, I2 ...];`
      // The resulting class C should work as a mixin.
      //
      // TODO(jmesserly): is there any way to merge this with the other mixin
      // code paths, or will these always need special handling?
      body.add(_emitClassStatement(c, className, baseClass, []));

      var m = c.mixedInType.asInterfaceType;
      var deferMixin = shouldDefer(m);
      var mixinClass = deferMixin
          ? emitDeferredType(m, emitNullability: false)
          : emitClassRef(m);
      var classExpr = deferMixin ? getBaseClass(0) : className;

      var mixinApplication =
          runtimeStatement('applyMixin(#, #)', [classExpr, mixinClass]);
      if (deferMixin) {
        deferredSupertypes.add(() => mixinApplication);
      } else {
        body.add(mixinApplication);
      }

      if (methods.isNotEmpty) {
        // However we may need to add some methods to this class that call
        // `super` such as covariance checks.
        //
        // We do this with the following pattern:
        //
        //     applyMixin(C, class C$ extends M { <methods>  });
        var mixinApplicationWithMethods = runtimeStatement('applyMixin(#, #)', [
          classExpr,
          js_ast.ClassExpression(
              _emitTemporaryId(getLocalClassName(c)), mixinClass, methods)
        ]);
        if (deferMixin) {
          deferredSupertypes.add(() => mixinApplicationWithMethods);
        } else {
          body.add(mixinApplicationWithMethods);
        }
      }

      emitMixinConstructors(className, m);

      _classEmittingExtends = savedTopLevelClass;
      return;
    }

    // TODO(jmesserly): we need to unroll kernel mixins because the synthetic
    // classes lack required synthetic members, such as constructors.
    //
    // Also, we need to generate one extra level of nesting for alias classes.
    for (var i = 0; i < mixinApplications.length; i++) {
      var m = mixinApplications[i];
      var mixinClass = m.isAnonymousMixin ? m.mixedInClass : m;
      var mixinType =
          _hierarchy.getClassAsInstanceOf(c, mixinClass).asInterfaceType;
      var mixinName =
          getLocalClassName(superclass) + '_' + getLocalClassName(mixinClass);
      var mixinId = _emitTemporaryId(mixinName + '\$');
      // Collect all forwarding stubs from anonymous mixins classes. These will
      // contain covariant parameter checks that need to be applied.
      var forwardingMethodStubs = [
        for (var procedure in m.procedures)
          if (procedure.isForwardingStub && !procedure.isAbstract)
            _emitMethodDeclaration(procedure)
      ];

      // Bind the mixin class to a name to workaround a V8 bug with es6 classes
      // and anonymous function names.
      // TODO(leafp:) Eliminate this once the bug is fixed:
      // https://bugs.chromium.org/p/v8/issues/detail?id=7069
      body.add(js.statement('const # = #', [
        mixinId,
        js_ast.ClassExpression(
            _emitTemporaryId(mixinName), baseClass, forwardingMethodStubs)
      ]));

      emitMixinConstructors(mixinId, mixinType);
      hasUnnamedSuper = hasUnnamedSuper || _hasUnnamedConstructor(mixinClass);

      if (shouldDefer(mixinType)) {
        deferredSupertypes.add(() => runtimeStatement('applyMixin(#, #)', [
              getBaseClass(mixinApplications.length - i),
              emitDeferredType(mixinType, emitNullability: false)
            ]));
      } else {
        body.add(runtimeStatement(
            'applyMixin(#, #)', [mixinId, emitClassRef(mixinType)]));
      }

      baseClass = mixinId;
    }

    if (c.isMixinDeclaration) {
      _emitMixinStatement(c, className, baseClass, methods, body);
    } else {
      body.add(_emitClassStatement(c, className, baseClass, methods));
    }

    _classEmittingExtends = savedTopLevelClass;
  }

  /// Defines all constructors for this class as ES5 constructors.
  List<js_ast.Statement> _defineConstructors(
      Class c, js_ast.Expression className) {
    var body = <js_ast.Statement>[];
    if (c.isAnonymousMixin || isMixinAliasClass(c)) {
      // We already handled this when we defined the class.
      return body;
    }

    void addConstructor(String name, js_ast.Expression jsCtor) {
      body.add(_addConstructorToClass(c, className, name, jsCtor));
    }

    var fields = c.fields;
    for (var ctor in c.constructors) {
      if (ctor.isExternal) continue;
      addConstructor(ctor.name.text, _emitConstructor(ctor, fields, className));
    }

    // If classElement has only factory constructors, and it can be mixed in,
    // then we need to emit a special hidden default constructor for use by
    // mixins.
    if (_usesMixinNew(c)) {
      body.add(
          js.statement('(#[#] = function() { # }).prototype = #.prototype;', [
        className,
        runtimeCall('mixinNew'),
        [_initializeFields(fields)],
        className
      ]));
    }

    return body;
  }

  js_ast.Statement _emitClassTypeTests(
      Class c, js_ast.Expression className, List<js_ast.Statement> body) {
    js_ast.Expression getInterfaceSymbol(Class interface) {
      var library = interface.enclosingLibrary;
      if (library == _coreTypes.coreLibrary ||
          library == _coreTypes.asyncLibrary) {
        switch (interface.name) {
          case 'List':
          case 'Map':
          case 'Iterable':
          case 'Future':
          case 'Stream':
          case 'StreamSubscription':
            return runtimeCall('is' + interface.name);
        }
      }
      return null;
    }

    void markSubtypeOf(js_ast.Expression testSymbol) {
      body.add(js.statement('#.prototype[#] = true', [className, testSymbol]));
    }

    for (var iface in c.implementedTypes) {
      var prop = getInterfaceSymbol(iface.classNode);
      if (prop != null) markSubtypeOf(prop);
    }

    if (c.enclosingLibrary == _coreTypes.coreLibrary &&
        (c == _coreTypes.objectClass ||
            c == _coreTypes.stringClass ||
            c == _coreTypes.functionClass ||
            c == _coreTypes.intClass ||
            c == _coreTypes.deprecatedNullClass ||
            c == _coreTypes.numClass ||
            c == _coreTypes.doubleClass ||
            c == _coreTypes.boolClass)) {
      // Custom type tests for these types are in the patch files.
      return null;
    }

    if (c == _coreTypes.deprecatedFutureOrClass) {
      // Custom type tests for FutureOr types are attached when the type is
      // constructed in the runtime normalizeFutureOr method.
      return null;
    }

    body.add(runtimeStatement('addTypeTests(#)', [className]));

    if (c.typeParameters.isEmpty) return null;

    // For generics, testing against the default instantiation is common,
    // so optimize that.
    var isClassSymbol = getInterfaceSymbol(c);
    if (isClassSymbol == null) {
      // TODO(jmesserly): we could export these symbols, if we want to mark
      // implemented interfaces for user-defined classes.
      var id = _emitTemporaryId('_is_${getLocalClassName(c)}_default');
      moduleItems.add(
          js.statement('const # = Symbol(#);', [id, js.string(id.name, "'")]));
      isClassSymbol = id;
    }
    // Marking every generic type instantiation as a subtype of its default
    // instantiation.
    markSubtypeOf(isClassSymbol);

    // Define the type tests on the default instantiation to check for that
    // marker.
    var defaultInst = _emitTopLevelName(c);

    // Return this `addTypeTests` call so we can emit it outside of the generic
    // type parameter scope.
    return runtimeStatement('addTypeTests(#, #)', [defaultInst, isClassSymbol]);
  }

  void _emitDartSymbols(
      Iterable<js_ast.TemporaryId> vars, List<js_ast.ModuleItem> body) {
    for (var id in vars) {
      body.add(js.statement('const # = Symbol(#)', [id, js.string(id.name)]));
    }
  }

  void _emitSuperHelperSymbols(List<js_ast.Statement> body) {
    _emitDartSymbols(
        _superHelpers.values.map((m) => m.name as js_ast.TemporaryId), body);
    _superHelpers.clear();
  }

  /// Emits static fields for a class, and initialize them eagerly if possible,
  /// otherwise define them as lazy properties.
  void _emitStaticFields(Class c, List<js_ast.Statement> body) {
    var fields = c.fields
        .where((f) => f.isStatic && getRedirectingFactories(f) == null)
        .toList();
    if (c.isEnum) {
      // We know enum fields can be safely emitted as const fields, as long
      // as the `values` field is emitted last.
      var classRef = _emitTopLevelName(c);
      var valueField = fields.firstWhere((f) => f.name.text == 'values');
      fields.remove(valueField);
      fields.add(valueField);
      for (var f in fields) {
        assert(f.isConst);
        body.add(defineValueOnClass(
                c,
                classRef,
                _emitStaticMemberName(f.name.text),
                _visitInitializer(f.initializer, f.annotations))
            .toStatement());
      }
    } else if (fields.isNotEmpty) {
      body.add(_emitLazyFields(_emitTopLevelName(c), fields,
          (n) => _emitStaticMemberName(n.name.text)));
    }
  }

  /// Ensure `dartx.` symbols we will use are present.
  void _initExtensionSymbols(Class c) {
    if (_extensionTypes.hasNativeSubtype(c) || c == _coreTypes.objectClass) {
      for (var m in c.procedures) {
        if (!m.isAbstract && !m.isStatic && !m.name.isPrivate) {
          _declareMemberName(m, useExtension: true);
        }
      }
    }
  }

  /// If a concrete class implements one of our extensions, we might need to
  /// add forwarders.
  void _defineExtensionMembers(
      js_ast.Expression className, List<js_ast.Statement> body) {
    void emitExtensions(String helperName, Iterable<String> extensions) {
      if (extensions.isEmpty) return;
      var names = extensions
          .map((e) => propertyName(js_ast.memberNameForDartMember(e)))
          .toList();
      body.add(js.statement('#.#(#, #);', [
        runtimeModule,
        helperName,
        className,
        js_ast.ArrayInitializer(names, multiline: names.length > 4)
      ]));
    }

    var props = _classProperties;
    emitExtensions('defineExtensionMethods', props.extensionMethods);
    emitExtensions('defineExtensionAccessors', props.extensionAccessors);
  }

  /// Emit the signature on the class recording the runtime type information
  void _emitClassSignature(
      Class c, js_ast.Expression className, List<js_ast.Statement> body) {
    var savedClass = _classEmittingSignatures;
    _classEmittingSignatures = c;

    var interfaces = c.implementedTypes.toList()
      ..addAll(c.superclassConstraints());
    if (interfaces.isNotEmpty) {
      body.add(js.statement('#[#.implements] = () => [#];', [
        className,
        runtimeModule,
        interfaces.map((i) =>
            _emitInterfaceType(i.asInterfaceType, emitNullability: false))
      ]));
    }

    void emitSignature(String name, List<js_ast.Property> elements) {
      if (elements.isEmpty) return;

      if (!name.startsWith('Static')) {
        var proto = c == _coreTypes.objectClass
            ? js.call('Object.create(null)')
            : runtimeCall('get${name}s(#.__proto__)', [className]);
        elements.insert(0, js_ast.Property(propertyName('__proto__'), proto));
      }
      body.add(runtimeStatement('set${name}Signature(#, () => #)', [
        className,
        js_ast.ObjectInitializer(elements, multiline: elements.length > 1)
      ]));
    }

    var extMethods = _classProperties.extensionMethods;
    var extAccessors = _classProperties.extensionAccessors;
    var staticMethods = <js_ast.Property>[];
    var instanceMethods = <js_ast.Property>[];
    var staticGetters = <js_ast.Property>[];
    var instanceGetters = <js_ast.Property>[];
    var staticSetters = <js_ast.Property>[];
    var instanceSetters = <js_ast.Property>[];
    List<js_ast.Property> getSignatureList(Procedure p) {
      if (p.isStatic) {
        if (p.isGetter) {
          return staticGetters;
        } else if (p.isSetter) {
          return staticSetters;
        } else {
          return staticMethods;
        }
      } else {
        if (p.isGetter) {
          return instanceGetters;
        } else if (p.isSetter) {
          return instanceSetters;
        } else {
          return instanceMethods;
        }
      }
    }

    var classProcedures = c.procedures.where((p) => !p.isAbstract).toList();
    for (var member in classProcedures) {
      // Static getters/setters/methods cannot be called with dynamic dispatch,
      // nor can they be torn off.
      if (member.isStatic) continue;

      var name = member.name.text;
      var reifiedType = _memberRuntimeType(member, c) as FunctionType;

      // Don't add redundant signatures for inherited methods whose signature
      // did not change.  If we are not overriding, or if the thing we are
      // overriding has a different reified type from ourselves, we must
      // emit a signature on this class.  Otherwise we will inherit the
      // signature from the superclass.
      var memberOverride = c.superclass != null
          ? _hierarchy.getDispatchTarget(c.superclass, member.name,
              setter: member.isSetter)
          : null;

      var needsSignature = memberOverride == null ||
          reifiedType != _memberRuntimeType(memberOverride, c);

      if (needsSignature) {
        js_ast.Expression type;
        if (member.isAccessor) {
          type = _emitType(member.isGetter
              ? reifiedType.returnType
              : reifiedType.positionalParameters[0]);
        } else {
          type = visitFunctionType(reifiedType, member: member);
        }
        var property = js_ast.Property(_declareMemberName(member), type);
        var signatures = getSignatureList(member);
        signatures.add(property);
        if (!member.isStatic &&
            (extMethods.contains(name) || extAccessors.contains(name))) {
          signatures.add(js_ast.Property(
              _declareMemberName(member, useExtension: true), type));
        }
      }
    }

    emitSignature('Method', instanceMethods);
    emitSignature('StaticMethod', staticMethods);
    emitSignature('Getter', instanceGetters);
    emitSignature('Setter', instanceSetters);
    emitSignature('StaticGetter', staticGetters);
    emitSignature('StaticSetter', staticSetters);
    body.add(runtimeStatement('setLibraryUri(#, #)',
        [className, _cacheUri(jsLibraryDebuggerName(c.enclosingLibrary))]));

    var instanceFields = <js_ast.Property>[];
    var staticFields = <js_ast.Property>[];

    var classFields = c.fields.toList();
    for (var field in classFields) {
      // Only instance fields need to be saved for dynamic dispatch.
      var isStatic = field.isStatic;
      if (isStatic) continue;

      var memberName = _declareMemberName(field);
      var fieldSig = _emitFieldSignature(field, c);
      (isStatic ? staticFields : instanceFields)
          .add(js_ast.Property(memberName, fieldSig));
    }
    emitSignature('Field', instanceFields);
    emitSignature('StaticField', staticFields);

    // Add static property dart._runtimeType to Object.
    // All other Dart classes will (statically) inherit this property.
    if (c == _coreTypes.objectClass) {
      body.add(runtimeStatement('lazyFn(#, () => #.#)',
          [className, emitLibraryName(_coreTypes.coreLibrary), 'Type']));
    }

    _classEmittingSignatures = savedClass;
  }

  js_ast.Expression _emitFieldSignature(Field field, Class fromClass) {
    var type = _typeFromClass(field.type, field.enclosingClass, fromClass);
    var args = [_emitType(type)];
    return runtimeCall(
        field.isFinal ? 'finalFieldType(#)' : 'fieldType(#)', [args]);
  }

  DartType _memberRuntimeType(Member member, Class fromClass) {
    var f = member.function;
    if (f == null) {
      return (member as Field).type;
    }
    FunctionType result;
    if (!f.positionalParameters.any(isCovariantParameter) &&
        !f.namedParameters.any(isCovariantParameter)) {
      // Avoid tagging a member as Function? or Function*
      result = f.computeThisFunctionType(Nullability.nonNullable);
    } else {
      DartType reifyParameter(VariableDeclaration p) => isCovariantParameter(p)
          ? _coreTypes.objectRawType(member.enclosingLibrary.nullable)
          : p.type;
      NamedType reifyNamedParameter(VariableDeclaration p) =>
          NamedType(p.name, reifyParameter(p));

      // TODO(jmesserly): do covariant type parameter bounds also need to be
      // reified as `Object`?
      result = FunctionType(f.positionalParameters.map(reifyParameter).toList(),
          f.returnType, Nullability.nonNullable,
          namedParameters: f.namedParameters.map(reifyNamedParameter).toList()
            ..sort(),
          typeParameters: f
              .computeThisFunctionType(member.enclosingLibrary.nonNullable)
              .typeParameters,
          requiredParameterCount: f.requiredParameterCount);
    }
    return _typeFromClass(result, member.enclosingClass, fromClass)
        as FunctionType;
  }

  DartType _typeFromClass(DartType type, Class superclass, Class subclass) {
    if (identical(superclass, subclass)) return type;
    return Substitution.fromSupertype(
            _hierarchy.getClassAsInstanceOf(subclass, superclass))
        .substituteType(type);
  }

  js_ast.Expression _emitConstructor(
      Constructor node, List<Field> fields, js_ast.Expression className) {
    var savedUri = _currentUri;
    _currentUri = node.fileUri ?? savedUri;
    _staticTypeContext.enterMember(node);
    var params = _emitParameters(node.function);
    var body = _withCurrentFunction(
        node.function,
        () => _superDisallowed(
            () => _emitConstructorBody(node, fields, className)));

    var end = _nodeEnd(node.fileEndOffset);
    _currentUri = savedUri;
    _staticTypeContext.leaveMember(node);
    end ??= _nodeEnd(node.enclosingClass.fileEndOffset);

    return js_ast.Fun(params, js_ast.Block(body))..sourceInformation = end;
  }

  List<js_ast.Statement> _emitConstructorBody(
      Constructor node, List<Field> fields, js_ast.Expression className) {
    var cls = node.enclosingClass;

    // Generate optional/named argument value assignment. These can not have
    // side effects, and may be used by the constructor's initializers, so it's
    // nice to do them first.
    // Also for const constructors we need to ensure default values are
    // available for use by top-level constant initializers.
    var fn = node.function;
    var body = _emitArgumentInitializers(fn, node.name.text);

    // Redirecting constructors: these are not allowed to have initializers,
    // and the redirecting ctor invocation runs before field initializers.
    var redirectCall = node.initializers
            .firstWhere((i) => i is RedirectingInitializer, orElse: () => null)
        as RedirectingInitializer;

    if (redirectCall != null) {
      body.add(_emitRedirectingConstructor(redirectCall, className));
      return body;
    }

    // Generate field initializers.
    // These are expanded into each non-redirecting constructor.
    // In the future we may want to create an initializer function if we have
    // multiple constructors, but it needs to be balanced against readability.
    body.add(_initializeFields(fields, node));

    // If no superinitializer is provided, an implicit superinitializer of the
    // form `super()` is added at the end of the initializer list, unless the
    // enclosing class is class Object.
    var superCall = node.initializers.firstWhere((i) => i is SuperInitializer,
        orElse: () => null) as SuperInitializer;
    var jsSuper = _emitSuperConstructorCallIfNeeded(cls, className, superCall);
    if (jsSuper != null) {
      body.add(jsSuper..sourceInformation = _nodeStart(superCall));
    }

    body.add(_emitFunctionScopedBody(fn));
    return body;
  }

  js_ast.Expression _constructorName(String name) {
    if (name == '') {
      // Default constructors (factory or not) use `new` as their name.
      return propertyName('new');
    }
    return _emitStaticMemberName(name);
  }

  js_ast.Statement _emitRedirectingConstructor(
      RedirectingInitializer node, js_ast.Expression className) {
    var ctor = node.target;
    // We can't dispatch to the constructor with `this.new` as that might hit a
    // derived class constructor with the same name.
    return js.statement('#.#.call(this, #);', [
      className,
      _constructorName(ctor.name.text),
      _emitArgumentList(node.arguments, types: false)
    ]);
  }

  js_ast.Statement _emitSuperConstructorCallIfNeeded(
      Class c, js_ast.Expression className,
      [SuperInitializer superInit]) {
    if (c == _coreTypes.objectClass) return null;

    Constructor ctor;
    List<js_ast.Expression> args;
    if (superInit == null) {
      ctor = unnamedConstructor(c.superclass);
      args = [];
    } else {
      ctor = superInit.target;
      args = _emitArgumentList(superInit.arguments, types: false);
    }
    // We can skip the super call if it's empty. Most commonly this happens for
    // things that extend Object, and don't have any field initializers or their
    // own default constructor.
    if (ctor.name.text == '' && !_hasUnnamedSuperConstructor(c)) {
      return null;
    }
    return _emitSuperConstructorCall(className, ctor.name.text, args);
  }

  js_ast.Statement _emitSuperConstructorCall(
      js_ast.Expression className, String name, List<js_ast.Expression> args) {
    return js.statement('#.__proto__.#.call(this, #);',
        [className, _constructorName(name), args ?? []]);
  }

  bool _hasUnnamedInheritedConstructor(Class c) {
    if (c == null) return false;
    return _hasUnnamedConstructor(c) || _hasUnnamedSuperConstructor(c);
  }

  bool _hasUnnamedSuperConstructor(Class c) {
    return _hasUnnamedConstructor(c.mixedInClass) ||
        _hasUnnamedInheritedConstructor(c.superclass);
  }

  bool _hasUnnamedConstructor(Class c) {
    if (c == null || c == _coreTypes.objectClass) return false;
    var ctor = unnamedConstructor(c);
    if (ctor != null && !ctor.isSynthetic) return true;
    return c.fields.any((f) => !f.isStatic);
  }

  /// Initialize fields. They follow the sequence:
  ///
  ///   1. field declaration initializer if non-const,
  ///   2. field initializing parameters,
  ///   3. constructor field initializers,
  ///   4. initialize fields not covered in 1-3
  js_ast.Statement _initializeFields(List<Field> fields, [Constructor ctor]) {
    // Run field initializers if they can have side-effects.
    Set<Field> ctorFields;
    if (ctor != null) {
      ctorFields = ctor.initializers
          .map((c) => c is FieldInitializer ? c.field : null)
          .toSet()
        ..remove(null);
    }

    var body = <js_ast.Statement>[];
    void emitFieldInit(Field f, Expression initializer, TreeNode hoverInfo) {
      var virtualField = _classProperties.virtualFields[f];

      // Avoid calling getSymbol on _declareMemberName since _declareMemberName
      // calls _emitMemberName downstream, which already invokes getSymbol.
      var access = virtualField == null
          ? _declareMemberName(f)
          : getSymbol(virtualField);
      var jsInit = _visitInitializer(initializer, f.annotations);
      body.add(jsInit
          .toAssignExpression(js.call('this.#', [access])
            ..sourceInformation = _nodeStart(hoverInfo))
          .toStatement());
    }

    for (var f in fields) {
      if (f.isStatic) continue;
      var init = f.initializer;
      if (ctorFields != null &&
          ctorFields.contains(f) &&
          (init == null || _constants.isConstant(init))) {
        continue;
      }
      _staticTypeContext.enterMember(f);
      emitFieldInit(f, init, f);
      _staticTypeContext.leaveMember(f);
    }

    // Run constructor field initializers such as `: foo = bar.baz`
    if (ctor != null) {
      for (var init in ctor.initializers) {
        if (init is FieldInitializer) {
          emitFieldInit(init.field, init.value, init);
        } else if (init is LocalInitializer) {
          body.add(visitVariableDeclaration(init.variable));
        } else if (init is AssertInitializer) {
          body.add(visitAssertStatement(init.statement));
        }
      }
    }

    return js_ast.Statement.from(body);
  }

  js_ast.Expression _visitInitializer(
      Expression init, List<Expression> annotations) {
    // explicitly initialize to null, to avoid getting `undefined`.
    // TODO(jmesserly): do this only for vars that aren't definitely assigned.
    if (init == null) return js_ast.LiteralNull();
    return _annotatedNullCheck(annotations)
        ? notNull(init)
        : _visitExpression(init);
  }

  js_ast.Expression notNull(Expression expr) {
    if (expr == null) return null;
    var jsExpr = _visitExpression(expr);
    if (!isNullable(expr)) return jsExpr;
    return runtimeCall('notNull(#)', [jsExpr]);
  }

  /// If the class has only factory constructors, and it can be mixed in,
  /// then we need to emit a special hidden default constructor for use by
  /// mixins.
  bool _usesMixinNew(Class mixin) {
    // TODO(jmesserly): mixin declarations don't get implicit constructor nodes,
    // even if they have fields, so we need to ensure they're getting generated.
    return mixin.isMixinDeclaration && _hasUnnamedConstructor(mixin) ||
        mixin.superclass?.superclass == null &&
            mixin.constructors.every((c) => c.isExternal);
  }

  js_ast.Statement _addConstructorToClass(Class c, js_ast.Expression className,
      String name, js_ast.Expression jsCtor) {
    jsCtor = defineValueOnClass(c, className, _constructorName(name), jsCtor);
    return js.statement('#.prototype = #.prototype;', [jsCtor, className]);
  }

  @override
  bool superclassHasStatic(Class c, String memberName) {
    // Note: because we're only considering statics, we can ignore mixins.
    // We're only trying to find conflicts due to JS inheriting statics.
    var name = Name(memberName, c.enclosingLibrary);
    while (true) {
      c = c.superclass;
      if (c == null) return false;
      for (var m in c.members) {
        if (m.name == name &&
            (m is Procedure && m.isStatic || m is Field && m.isStatic)) {
          return true;
        }
      }
    }
  }

  List<js_ast.Method> _emitClassMethods(Class c) {
    var virtualFields = _classProperties.virtualFields;

    var jsMethods = <js_ast.Method>[];
    var hasJsPeer = _extensionTypes.isNativeClass(c);
    var hasIterator = false;

    if (c == _coreTypes.objectClass) {
      // Dart does not use ES6 constructors.
      // Add an error to catch any invalid usage.
      jsMethods.add(
          js_ast.Method(propertyName('constructor'), js.fun(r'''function() {
                  throw Error("use `new " + #.typeName(#.getReifiedType(this)) +
                      ".new(...)` to create a Dart object");
              }''', [runtimeModule, runtimeModule])));
    } else if (c == _jsArrayClass) {
      // Provide access to the Array constructor property, so it works like
      // other native types (rather than calling the Dart Object "constructor"
      // above, which throws).
      //
      // This will become obsolete when
      // https://github.com/dart-lang/sdk/issues/31003 is addressed.
      jsMethods.add(js_ast.Method(
          propertyName('constructor'), js.fun(r'function() { return []; }')));
    }

    Set<Member> redirectingFactories;
    for (var m in c.fields) {
      if (m.isStatic) {
        redirectingFactories ??= getRedirectingFactories(m)?.toSet();
      } else if (_extensionTypes.isNativeClass(c)) {
        jsMethods.addAll(_emitNativeFieldAccessors(m));
      } else if (virtualFields.containsKey(m)) {
        jsMethods.addAll(_emitVirtualFieldAccessor(m));
      }
    }

    var getters = <String, Procedure>{};
    var setters = <String, Procedure>{};
    for (var m in c.procedures) {
      if (m.isAbstract) continue;
      if (m.isGetter) {
        getters[m.name.text] = m;
      } else if (m.isSetter) {
        setters[m.name.text] = m;
      }
    }

    var savedUri = _currentUri;
    for (var m in c.procedures) {
      _staticTypeContext.enterMember(m);
      // For the Dart SDK, we use the member URI because it may be different
      // from the class (because of patch files). User code does not need this.
      //
      // TODO(jmesserly): CFE has a bug(?) where nSM forwarders sometimes have a
      // bogus file URI, that is mismatched compared to the offsets. This causes
      // a crash when we look up the location. So for those forwarders, we just
      // suppress source spans.
      _currentUri = m.isNoSuchMethodForwarder ? null : (m.fileUri ?? savedUri);
      if (_isForwardingStub(m)) {
        // TODO(jmesserly): is there any other kind of forwarding stub?
        jsMethods.addAll(_emitCovarianceCheckStub(m));
      } else if (m.isFactory) {
        if (redirectingFactories?.contains(m) ?? false) {
          // Skip redirecting factories (they've already been resolved).
        } else {
          jsMethods.add(_emitFactoryConstructor(m));
        }
      } else if (m.isAccessor) {
        jsMethods.add(_emitMethodDeclaration(m));
        jsMethods.add(_emitSuperAccessorWrapper(m, getters, setters));
        if (!hasJsPeer && m.isGetter && m.name.text == 'iterator') {
          hasIterator = true;
          jsMethods.add(_emitIterable(c));
        }
      } else {
        jsMethods.add(_emitMethodDeclaration(m));
      }
      _staticTypeContext.leaveMember(m);
    }
    _currentUri = savedUri;

    // If the type doesn't have an `iterator`, but claims to implement Iterable,
    // we inject the adaptor method here, as it's less code size to put the
    // helper on a parent class. This pattern is common in the core libraries
    // (e.g. IterableMixin<E> and IterableBase<E>).
    //
    // (We could do this same optimization for any interface with an `iterator`
    // method, but that's more expensive to check for, so it doesn't seem worth
    // it. The above case for an explicit `iterator` method will catch those.)
    if (!hasJsPeer && !hasIterator) {
      jsMethods.add(_emitIterable(c));
    }

    // Add all of the super helper methods
    jsMethods.addAll(_superHelpers.values);

    return jsMethods.where((m) => m != null).toList();
  }

  bool _isForwardingStub(Procedure member) {
    if (member.isForwardingStub || member.isForwardingSemiStub) {
      if (_currentLibrary.importUri.scheme != 'dart') return true;
      // TODO(jmesserly): external methods in the SDK seem to get incorrectly
      // tagged as forwarding stubs even if they are patched. Perhaps there is
      // an ordering issue in CFE. So for now we pattern match to see if it
      // looks like an actual forwarding stub.
      //
      // We may be able to work around this in a cleaner way by simply emitting
      // the code, and letting the normal covariance check logic handle things.
      // But currently we use _emitCovarianceCheckStub to work around some
      // issues in the stubs.
      var body = member.function.body;
      if (body is ReturnStatement) {
        var expr = body.expression;
        return expr is SuperMethodInvocation || expr is SuperPropertySet;
      }
    }
    return false;
  }

  /// Emits a method, getter, or setter.
  js_ast.Method _emitMethodDeclaration(Procedure member) {
    if (member.isAbstract) {
      return null;
    }

    js_ast.Fun fn;
    if (member.isExternal && !member.isNoSuchMethodForwarder) {
      if (member.isStatic) {
        // TODO(vsm): Do we need to handle this case?
        return null;
      }
      fn = _emitNativeFunctionBody(member);
    } else {
      fn = _emitFunction(member.function, member.name.text);
    }

    return js_ast.Method(_declareMemberName(member), fn,
        isGetter: member.isGetter,
        isSetter: member.isSetter,
        isStatic: member.isStatic)
      ..sourceInformation = _nodeEnd(member.fileEndOffset);
  }

  js_ast.Fun _emitNativeFunctionBody(Procedure node) {
    var name = _annotationName(node, isJSAnnotation) ?? node.name.text;
    if (node.isGetter) {
      var returnValue = js('this.#', [name]);
      if (_isNullCheckableNative(node)) {
        // Add a potential null-check on native getter if type is non-nullable.
        returnValue = runtimeCall('checkNativeNonNull(#)', [returnValue]);
      }
      return js_ast.Fun([], js.block('{ return #; }', [returnValue]));
    } else if (node.isSetter) {
      var params = _emitParameters(node.function);
      return js_ast.Fun(
          params, js.block('{ this.# = #; }', [name, params.last]));
    } else {
      var returnValue = js('this.#.apply(this, args)', [name]);
      if (_isNullCheckableNative(node)) {
        // Add a potential null-check on return value if type is non-nullable.
        returnValue = runtimeCall('checkNativeNonNull(#)', [returnValue]);
      }
      return js.fun('function (...args) { return #; }', [returnValue]);
    }
  }

  List<js_ast.Method> _emitCovarianceCheckStub(Procedure member) {
    // TODO(jmesserly): kernel stubs have a few problems:
    // - they're generated even when there is no concrete super member
    // - the stub parameter types don't match the types we need to check to
    //   ensure soundness of the super member, so we must lookup the super
    //   member and determine checks ourselves.
    // - it generates getter stubs, but these are not used
    if (member.isGetter) return const [];

    var enclosingClass = member.enclosingClass;
    var superMember = member.concreteForwardingStubTarget ??
        member.abstractForwardingStubTarget;

    if (superMember == null) return const [];

    DartType substituteType(DartType t) {
      return _typeFromClass(t, superMember.enclosingClass, enclosingClass);
    }

    var name = _declareMemberName(member);
    if (member.isSetter) {
      if (superMember is Field && isCovariantField(superMember) ||
          superMember is Procedure &&
              isCovariantParameter(
                  superMember.function.positionalParameters[0])) {
        return const [];
      }
      var setterType = substituteType(superMember.setterType);
      if (_types.isTop(setterType)) return const [];
      return [
        js_ast.Method(
            name,
            js.fun('function(x) { return super.# = #; }',
                [name, _emitCast(_emitIdentifier('x'), setterType)]),
            isSetter: true),
        js_ast.Method(name, js.fun('function() { return super.#; }', [name]),
            isGetter: true)
      ];
    }
    assert(!member.isAccessor);

    var superMethodType = substituteType(superMember.function
            .computeThisFunctionType(superMember.enclosingLibrary.nonNullable))
        as FunctionType;
    var function = member.function;

    var body = <js_ast.Statement>[];
    var typeParameters = superMethodType.typeParameters;
    _emitCovarianceBoundsCheck(typeParameters, body);

    var typeFormals = _emitTypeFormals(typeParameters);
    var jsParams = List<js_ast.Parameter>.from(typeFormals);
    var positionalParameters = function.positionalParameters;
    for (var i = 0, n = positionalParameters.length; i < n; i++) {
      var param = positionalParameters[i];
      var jsParam = _emitIdentifier(param.name);
      jsParams.add(jsParam);

      if (isCovariantParameter(param) &&
          !isCovariantParameter(superMember.function.positionalParameters[i])) {
        var check = _emitCast(jsParam, superMethodType.positionalParameters[i]);
        if (i >= function.requiredParameterCount) {
          body.add(js.statement('if (# !== void 0) #;', [jsParam, check]));
        } else {
          body.add(check.toStatement());
        }
      }
    }
    var namedParameters = function.namedParameters;
    for (var param in namedParameters) {
      if (isCovariantParameter(param) &&
          !isCovariantParameter(superMember.function.namedParameters
              .firstWhere((n) => n.name == param.name))) {
        var name = propertyName(param.name);
        var paramType = superMethodType.namedParameters
            .firstWhere((n) => n.name == param.name);
        body.add(js.statement('if (# in #) #;', [
          name,
          namedArgumentTemp,
          _emitCast(
              js_ast.PropertyAccess(namedArgumentTemp, name), paramType.type)
        ]));
      }
    }

    if (body.isEmpty) return const []; // No checks were needed.

    if (namedParameters.isNotEmpty) jsParams.add(namedArgumentTemp);
    body.add(js.statement('return super.#(#);', [name, jsParams]));
    return [js_ast.Method(name, js_ast.Fun(jsParams, js_ast.Block(body)))];
  }

  /// Emits a Dart factory constructor to a JS static method.
  js_ast.Method _emitFactoryConstructor(Procedure node) {
    if (node.isExternal || isUnsupportedFactoryConstructor(node)) return null;

    var function = node.function;

    /// Note: factory constructors can't use `sync*`/`async*`/`async` bodies
    /// because it would return the wrong type, so we can assume `sync` here.
    ///
    /// We can also skip the logic in [_emitFunction] related to operator
    /// methods like ==, as well as generic method parameters.
    ///
    /// If a future Dart version allows factory constructors to take their
    /// own type parameters, this will need to be changed to call
    /// [_emitFunction] instead.
    var name = node.name.text;
    var jsBody = _emitSyncFunctionBody(function, name);

    return js_ast.Method(
        _constructorName(name), js_ast.Fun(_emitParameters(function), jsBody),
        isStatic: true)
      ..sourceInformation = _nodeEnd(node.fileEndOffset);
  }

  @override
  js_ast.Expression emitConstructorAccess(InterfaceType type) {
    return _emitJSInterop(type.classNode) ??
        _emitInterfaceType(type, emitNullability: false);
  }

  /// This is called whenever a derived class needs to introduce a new field,
  /// shadowing a field or getter/setter pair on its parent.
  ///
  /// This is important because otherwise, trying to read or write the field
  /// would end up calling the getter or setter, and one of those might not even
  /// exist, resulting in a runtime error. Even if they did exist, that's the
  /// wrong behavior if a new field was declared.
  List<js_ast.Method> _emitVirtualFieldAccessor(Field field) {
    var virtualField = _classProperties.virtualFields[field];
    var virtualFieldSymbol = getSymbol(virtualField);
    var name = _declareMemberName(field);

    var getter = js.fun('function() { return this[#]; }', [virtualFieldSymbol]);
    var jsGetter = js_ast.Method(name, getter, isGetter: true)
      ..sourceInformation = _nodeStart(field);

    var args = field.isFinal
        ? [js_ast.Super(), name]
        : [js_ast.This(), virtualFieldSymbol];

    js_ast.Expression value = _emitIdentifier('value');
    if (!field.isFinal && isCovariantField(field)) {
      value = _emitCast(value, field.type);
    }
    args.add(value);

    var jsSetter = js_ast.Method(
        name, js.fun('function(value) { #[#] = #; }', args),
        isSetter: true)
      ..sourceInformation = _nodeStart(field);

    return [jsGetter, jsSetter];
  }

  /// Provide Dart getters and setters that forward to the underlying native
  /// field.  Note that the Dart names are always symbolized to avoid
  /// conflicts.  They will be installed as extension methods on the underlying
  /// native type.
  List<js_ast.Method> _emitNativeFieldAccessors(Field field) {
    // TODO(vsm): Can this by meta-programmed?
    // E.g., dart.nativeField(symbol, jsName)
    // Alternatively, perhaps it could be meta-programmed directly in
    // dart.registerExtensions?
    var jsMethods = <js_ast.Method>[];
    assert(!field.isStatic);

    var name = _annotationName(field, isJSName) ?? field.name.text;
    // Generate getter
    var fn = js_ast.Fun([], js.block('{ return this.#; }', [name]));
    var method = js_ast.Method(_declareMemberName(field), fn, isGetter: true);
    jsMethods.add(method);

    // Generate setter
    if (!field.isFinal) {
      var value = _emitTemporaryId('value');
      fn = js_ast.Fun([value], js.block('{ this.# = #; }', [name, value]));
      method = js_ast.Method(_declareMemberName(field), fn, isSetter: true);
      jsMethods.add(method);
    }

    return jsMethods;
  }

  /// Emit a getter (or setter) that simply forwards to the superclass getter
  /// (or setter).
  ///
  /// This is needed because in ES6, if you only override a getter
  /// (alternatively, a setter), then there is an implicit override of the
  /// setter (alternatively, the getter) that does nothing.
  js_ast.Method _emitSuperAccessorWrapper(Procedure member,
      Map<String, Procedure> getters, Map<String, Procedure> setters) {
    if (member.isAbstract) return null;

    var name = member.name.text;
    var memberName = _declareMemberName(member);
    if (member.isGetter) {
      if (!setters.containsKey(name) &&
          _classProperties.inheritedSetters.contains(name)) {
        // Generate a setter that forwards to super.
        var fn = js.fun('function(value) { super[#] = value; }', [memberName]);
        return js_ast.Method(memberName, fn, isSetter: true);
      }
    } else {
      assert(member.isSetter);
      if (!getters.containsKey(name) &&
          _classProperties.inheritedGetters.contains(name)) {
        // Generate a getter that forwards to super.
        var fn = js.fun('function() { return super[#]; }', [memberName]);
        return js_ast.Method(memberName, fn, isGetter: true);
      }
    }
    return null;
  }

  /// Support for adapting dart:core Iterable to ES6 versions.
  ///
  /// This lets them use for-of loops transparently:
  /// <https://github.com/lukehoban/es6features#iterators--forof>
  ///
  /// This will return `null` if the adapter was already added on a super type,
  /// otherwise it returns the adapter code.
  // TODO(jmesserly): should we adapt `Iterator` too?
  js_ast.Method _emitIterable(Class c) {
    var iterable = _hierarchy.getClassAsInstanceOf(c, _coreTypes.iterableClass);
    if (iterable == null) return null;

    // If a parent had an `iterator` (concrete or abstract) or implements
    // Iterable, we know the adapter is already there, so we can skip it as a
    // simple code size optimization.
    var parent = _hierarchy.getDispatchTarget(c.superclass, Name('iterator'));
    if (parent != null) return null;

    var parentIterable =
        _hierarchy.getClassAsInstanceOf(c.superclass, _coreTypes.iterableClass);
    if (parentIterable != null) return null;

    if (c.enclosingLibrary.importUri.scheme == 'dart' &&
        c.procedures.any((m) => _jsExportName(m) == 'Symbol.iterator')) {
      return null;
    }

    // Otherwise, emit the adapter method, which wraps the Dart iterator in
    // an ES6 iterator.
    return js_ast.Method(
        js.call('Symbol.iterator'),
        js.call('function() { return new #.JsIterator(this.#); }', [
          runtimeModule,
          _emitMemberName('iterator', memberClass: _coreTypes.iterableClass)
        ]) as js_ast.Fun);
  }

  void _registerExtensionType(
      Class c, String jsPeerName, List<js_ast.Statement> body) {
    var className = _emitTopLevelName(c);
    if (_typeRep.isPrimitive(_coreTypes.legacyRawType(c))) {
      body.add(runtimeStatement(
          'definePrimitiveHashCode(#.prototype)', [className]));
    }
    body.add(runtimeStatement(
        'registerExtension(#, #)', [js.string(jsPeerName), className]));
  }

  void _emitTopLevelFields(List<Field> fields) {
    if (isSdkInternalRuntime(_currentLibrary)) {
      /// Treat dart:_runtime fields as safe to eagerly evaluate.
      // TODO(jmesserly): it'd be nice to avoid this special case.
      var lazyFields = <Field>[];
      var savedUri = _currentUri;

      // Helper functions to test if a constructor invocation is internal and
      // should be eagerly evaluated.
      var isInternalConstructor = (ConstructorInvocation node) {
        var type = node.getStaticType(_staticTypeContext) as InterfaceType;
        var library = type.classNode.enclosingLibrary;
        return isSdkInternalRuntime(library);
      };
      for (var field in fields) {
        _staticTypeContext.enterMember(field);
        var init = field.initializer;
        if (init == null ||
            init is BasicLiteral ||
            init is ConstructorInvocation && isInternalConstructor(init) ||
            init is StaticInvocation && isInlineJS(init.target)) {
          if (init is ConstructorInvocation) {
            // This is an eagerly executed constructor invocation.  We need to
            // ensure the class is emitted before this statement.
            var type = init.getStaticType(_staticTypeContext) as InterfaceType;
            _emitClass(type.classNode);
          }
          _currentUri = field.fileUri;
          moduleItems.add(js.statement('# = #;', [
            _emitTopLevelName(field),
            _visitInitializer(init, field.annotations)
          ]));
        } else {
          lazyFields.add(field);
        }
        _staticTypeContext.leaveMember(field);
      }

      _currentUri = savedUri;
      fields = lazyFields;
    }

    if (fields.isEmpty) return;
    moduleItems.add(_emitLazyFields(
        emitLibraryName(_currentLibrary), fields, _emitTopLevelMemberName));
  }

  js_ast.Statement _emitLazyFields(
      js_ast.Expression objExpr,
      Iterable<Field> fields,
      js_ast.LiteralString Function(Field f) emitFieldName) {
    var accessors = <js_ast.Method>[];
    var savedUri = _currentUri;

    for (var field in fields) {
      _currentUri = field.fileUri;
      _staticTypeContext.enterMember(field);
      var access = emitFieldName(field);
      memberNames[field] = access.valueWithoutQuotes;
      accessors.add(js_ast.Method(access, _emitStaticFieldInitializer(field),
          isGetter: true)
        ..sourceInformation = _hoverComment(
            js_ast.PropertyAccess(objExpr, access),
            field.fileOffset,
            field.name.text.length));

      // TODO(jmesserly): currently uses a dummy setter to indicate writable.
      if (!field.isFinal && !field.isConst) {
        accessors.add(js_ast.Method(
            access, js.call('function(_) {}') as js_ast.Fun,
            isSetter: true));
      }
      _staticTypeContext.leaveMember(field);
    }
    _currentUri = savedUri;

    return runtimeStatement('defineLazy(#, { # }, #)', [
      objExpr,
      accessors,
      js.boolean(!_currentLibrary.isNonNullableByDefault)
    ]);
  }

  js_ast.Fun _emitStaticFieldInitializer(Field field) {
    return js_ast.Fun([], js_ast.Block(_withLetScope(() {
      return [
        js_ast.Return(_visitInitializer(field.initializer, field.annotations))
      ];
    })));
  }

  List<js_ast.Statement> _withLetScope(
      List<js_ast.Statement> Function() visitBody) {
    var savedLetVariables = _letVariables;
    _letVariables = [];

    var body = visitBody();
    var letVars = _initLetVariables();
    if (letVars != null) body.insert(0, letVars);

    _letVariables = savedLetVariables;
    return body;
  }

  js_ast.PropertyAccess _emitTopLevelName(NamedNode n, {String suffix = ''}) {
    return _emitJSInterop(n) ?? _emitTopLevelNameNoInterop(n, suffix: suffix);
  }

  /// Like [_emitMemberName], but for declaration sites.
  ///
  /// Unlike call sites, we always have an element available, so we can use it
  /// directly rather than computing the relevant options for [_emitMemberName].
  js_ast.Expression _declareMemberName(Member m, {bool useExtension}) {
    return _emitMemberName(m.name.text,
        isStatic: m is Field ? m.isStatic : (m as Procedure).isStatic,
        useExtension:
            useExtension ?? _extensionTypes.isNativeClass(m.enclosingClass),
        member: m);
  }

  /// This handles member renaming for private names and operators.
  ///
  /// Private names are generated using ES6 symbols:
  ///
  ///     // At the top of the module:
  ///     let _x = Symbol('_x');
  ///     let _y = Symbol('_y');
  ///     ...
  ///
  ///     class Point {
  ///       Point(x, y) {
  ///         this[_x] = x;
  ///         this[_y] = y;
  ///       }
  ///       get x() { return this[_x]; }
  ///       get y() { return this[_y]; }
  ///     }
  ///
  /// For user-defined operators the following names are allowed:
  ///
  ///     <, >, <=, >=, ==, -, +, /, ~/, *, %, |, ^, &, <<, >>, >>>, []=, [], ~
  ///
  /// They generate code like:
  ///
  ///     x['+'](y)
  ///
  /// There are three exceptions: [], []= and unary -.
  /// The indexing operators we use `get` and `set` instead:
  ///
  ///     x.get('hi')
  ///     x.set('hi', 123)
  ///
  /// This follows the same pattern as ECMAScript 6 Map:
  /// <https://developer.mozilla.org/en-US/docs/Web/JavaScript/Reference/Global_Objects/Map>
  ///
  /// Unary minus looks like: `x._negate()`.
  ///
  /// Equality is a bit special, it is generated via the Dart `equals` runtime
  /// helper, that checks for null. The user defined method is called '=='.
  ///
  js_ast.Expression _emitMemberName(String name,
      {bool isStatic = false,
      bool useExtension,
      Member member,
      Class memberClass}) {
    // Static members skip the rename steps and may require JS interop renames.
    if (isStatic) {
      var memberName = _emitStaticMemberName(name, member);
      memberNames[member] = memberName.valueWithoutQuotes;
      return memberName;
    }

    // We allow some (illegal in Dart) member names to be used in our private
    // SDK code. These renames need to be included at every declaration,
    // including overrides in subclasses.
    if (member != null) {
      var runtimeName = _jsExportName(member);
      if (runtimeName != null) {
        var parts = runtimeName.split('.');
        // TODO(nshahan) Record the name for this member in memberNames.
        if (parts.length < 2) return propertyName(runtimeName);

        js_ast.Expression result = _emitIdentifier(parts[0]);
        for (var i = 1; i < parts.length; i++) {
          result = js_ast.PropertyAccess(result, propertyName(parts[i]));
        }
        // TODO(nshahan) Record the name for this member in memberNames.
        return result;
      }
    }

    memberClass ??= member?.enclosingClass;
    if (name.startsWith('_')) {
      // Use the library that this private member's name is scoped to.
      var memberLibrary = member?.name?.library ??
          memberClass?.enclosingLibrary ??
          _currentLibrary;
      // Wrap the name as a symbol here so it matches what you would find at
      // runtime when you get all properties and symbols from an instance.
      memberNames[member] = 'Symbol($name)';
      return getSymbol(emitPrivateNameSymbol(memberLibrary, name));
    }

    useExtension ??= _isSymbolizedMember(memberClass, name);
    name = js_ast.memberNameForDartMember(name, _isExternal(member));
    if (useExtension) {
      // TODO(nshahan) Record the name for this member in memberNames.
      return getSymbol(getExtensionSymbolInternal(name));
    }
    var memberName = propertyName(name);
    memberNames[member] = memberName.valueWithoutQuotes;
    return memberName;
  }

  /// Don't symbolize native members that just forward to the underlying
  /// native member.  We limit this to non-renamed members as the receiver
  /// may be a mock type.
  ///
  /// Note, this is an underlying assumption here that, if another native type
  /// subtypes this one, it also forwards this member to its underlying native
  /// one without renaming.
  bool _isSymbolizedMember(Class c, String name) {
    if (c == null) {
      return _isObjectMember(name);
    }
    c = _typeRep.getImplementationClass(_coreTypes.legacyRawType(c)) ?? c;
    if (_extensionTypes.isNativeClass(c)) {
      var member = _lookupForwardedMember(c, name);

      // Fields on a native class are implicitly native.
      // Methods/getters/setters are marked external/native.
      if (member is Field || _isExternal(member)) {
        // If the native member needs to be null-checked and we're running in
        // sound null-safety, we require symbolizing it in order to access the
        // null-check at the member definition.
        if (_isNullCheckableNative(member)) return true;
        var jsName = _annotationName(member, isJSName);
        return jsName != null && jsName != name;
      } else {
        // Non-external members must be symbolized.
        return true;
      }
    }
    // If the receiver *may* be a native type (i.e., an interface allowed to
    // be implemented by a native class), conservatively symbolize - we don't
    // know whether it'll be implemented via forwarding.
    // TODO(vsm): Consider CHA here to be less conservative.
    return _extensionTypes.isNativeInterface(c);
  }

  final _forwardingCache = HashMap<Class, Map<String, Member>>();

  Member _lookupForwardedMember(Class c, String name) {
    // We only care about public methods.
    if (name.startsWith('_')) return null;

    var map = _forwardingCache.putIfAbsent(c, () => {});

    return map.putIfAbsent(
        name,
        () =>
            _hierarchy.getDispatchTarget(c, Name(name)) ??
            _hierarchy.getDispatchTarget(c, Name(name), setter: true));
  }

  js_ast.LiteralString _emitStaticMemberName(String name, [NamedNode member]) {
    if (member != null) {
      var jsName = _emitJSInteropStaticMemberName(member);
      if (jsName != null) return jsName;

      // Allow the Dart SDK to assign names to statics with the @JSExportName
      // annotation.
      var exportName = _jsExportName(member);
      if (exportName != null) return propertyName(exportName);
    }
    switch (name) {
      // Reserved for the compiler to do `x as T`.
      case 'as':
      // Reserved for the SDK to compute `Type.toString()`.
      case 'name':
      // Reserved by JS, not a valid static member name.
      case 'prototype':
        name += '_';
        break;
      default:
        // All trailing underscores static names are reserved for the compiler
        // or SDK libraries.
        //
        // If user code uses them, add an extra `_`.
        //
        // This also avoids collision with the renames above, e.g. `static as`
        // and `static as_` will become `as_` and `as__`.
        if (name.endsWith('_')) {
          name += '_';
        }
    }
    return propertyName(name);
  }

  /// If [f] is a function passed to JS, make it throw at runtime when called if
  /// it isn't wrapped with `allowInterop`.
  ///
  /// Arguments which are _directly_ wrapped at the site they are passed are
  /// unmodified.
  Expression _assertInterop(Expression f) {
    var type = f.getStaticType(_staticTypeContext);
    if (type is FunctionType ||
        (type is InterfaceType && type.classNode == _coreTypes.functionClass)) {
      if (!isAllowInterop(f)) {
        return StaticInvocation(
            _assertInteropMethod, Arguments([f], types: [type]));
      }
    }
    return f;
  }

  js_ast.LiteralString _emitJSInteropStaticMemberName(NamedNode n) {
    if (!usesJSInterop(n)) return null;
    var name = _annotationName(n, isPublicJSAnnotation);
    if (name != null) {
      if (name.contains('.')) {
        throw UnsupportedError(
            'static members do not support "." in their names. '
            'See https://github.com/dart-lang/sdk/issues/27926');
      }
    } else {
      name = getTopLevelName(n);
    }
    return js.escapedString(name, "'");
  }

  js_ast.PropertyAccess _emitTopLevelNameNoInterop(NamedNode n,
      {String suffix = ''}) {
    // Some native tests use top-level native methods.
    var isTopLevelNative = n is Member && isNative(n);
    return js_ast.PropertyAccess(
        isTopLevelNative
            ? runtimeCall('global.self')
            : emitLibraryName(getLibrary(n)),
        _emitTopLevelMemberName(n, suffix: suffix));
  }

  js_ast.PropertyAccess _emitFutureOrNameNoInterop({String suffix = ''}) {
    return js_ast.PropertyAccess(emitLibraryName(_coreTypes.asyncLibrary),
        propertyName('FutureOr' + suffix));
  }

  /// Emits the member name portion of a top-level member.
  ///
  /// NOTE: usually you should use [_emitTopLevelName] instead of this. This
  /// function does not handle JS interop.
  js_ast.LiteralString _emitTopLevelMemberName(NamedNode n,
      {String suffix = ''}) {
    var name = _jsExportName(n) ?? getTopLevelName(n);
    return propertyName(name + suffix);
  }

  bool _isExternal(Member m) {
    // Corresponds to the names in memberNameForDartMember in
    // compiler/js_names.dart.
    const renamedJsMembers = ['prototype', 'constructor'];
    if (m is Procedure) {
      if (m.isExternal) return true;
      if (m.isNoSuchMethodForwarder) {
        if (renamedJsMembers.contains(m.name.text)) {
          return _hasExternalProcedure(m.enclosingClass, m.name.text);
        }
      }
    }
    return false;
  }

  /// Returns true if anything up the class hierarchy externally defines a
  /// procedure with name = [name].
  ///
  /// Used to determine when we should alias Dart-JS reserved members
  /// (e.g., 'prototype' and 'constructor').
  bool _hasExternalProcedure(Class c, String name) {
    var classes = Queue<Class>()..add(c);

    while (classes.isNotEmpty) {
      var c = classes.removeFirst();
      var classesToCheck = [
        if (c.supertype != null) c.supertype.classNode,
        for (var t in c.implementedTypes)
          if (t.classNode != null) t.classNode,
      ];
      classes.addAll(classesToCheck);
      for (var procedure in c.procedures) {
        if (procedure.name.text == name && !procedure.isNoSuchMethodForwarder) {
          return procedure.isExternal;
        }
      }
    }

    return false;
  }

  String _jsNameWithoutGlobal(NamedNode n) {
    if (!usesJSInterop(n)) return null;
    var libraryJSName = _annotationName(getLibrary(n), isPublicJSAnnotation);
    var jsName = _annotationName(n, isPublicJSAnnotation) ?? getTopLevelName(n);
    return libraryJSName != null ? '$libraryJSName.$jsName' : jsName;
  }

  String _emitJsNameWithoutGlobal(NamedNode n) {
    if (!usesJSInterop(n)) return null;
    setEmitIfIncrementalLibrary(getLibrary(n));
    return _jsNameWithoutGlobal(n);
  }

  js_ast.PropertyAccess _emitJSInterop(NamedNode n) {
    var jsName = _emitJsNameWithoutGlobal(n);
    if (jsName == null) return null;
    return _emitJSInteropForGlobal(jsName);
  }

  js_ast.PropertyAccess _emitJSInteropForGlobal(String name) {
    var parts = name.split('.');
    if (parts.isEmpty) parts = [''];
    js_ast.PropertyAccess access;
    for (var part in parts) {
      access = js_ast.PropertyAccess(
          access ?? runtimeCall('global'), js.escapedString(part, "'"));
    }
    return access;
  }

  void _emitLibraryProcedures(Library library) {
    var procedures = library.procedures
        .where((p) => !p.isExternal && !p.isAbstract)
        .toList();
    moduleItems.addAll(procedures
        .where((p) => !p.isAccessor)
        .map(_emitLibraryFunction)
        .toList());
    _emitLibraryAccessors(procedures.where((p) => p.isAccessor).toList());
  }

  void _emitLibraryAccessors(Iterable<Procedure> accessors) {
    if (accessors.isEmpty) return;
    moduleItems.add(runtimeStatement('copyProperties(#, { # })', [
      emitLibraryName(_currentLibrary),
      accessors.map(_emitLibraryAccessor).toList()
    ]));
  }

  js_ast.Method _emitLibraryAccessor(Procedure node) {
    var savedUri = _currentUri;
    _staticTypeContext.enterMember(node);
    _currentUri = node.fileUri;

    var name = node.name.text;
    memberNames[node] = name;
    var result = js_ast.Method(
        propertyName(name), _emitFunction(node.function, name),
        isGetter: node.isGetter, isSetter: node.isSetter)
      ..sourceInformation = _nodeEnd(node.fileEndOffset);

    _currentUri = savedUri;
    _staticTypeContext.leaveMember(node);
    return result;
  }

  js_ast.Statement _emitLibraryFunction(Procedure p) {
    var savedUri = _currentUri;
    _staticTypeContext.enterMember(p);
    _currentUri = p.fileUri;

    var body = <js_ast.Statement>[];
    var fn = _emitFunction(p.function, p.name.text)
      ..sourceInformation = _nodeEnd(p.fileEndOffset);

    if (_currentLibrary.importUri.scheme == 'dart' &&
        _isInlineJSFunction(p.function.body)) {
      fn = js_ast.simplifyPassThroughArrowFunCallBody(fn);
    }

    var nameExpr = _emitTopLevelName(p);
    var jsName = _safeFunctionNameForSafari(p.name.text, fn);
    var functionName = _emitTemporaryId(jsName);
    procedureIdentifiers[p] = functionName;
    body.add(js.statement(
        '# = #', [nameExpr, js_ast.NamedFunction(functionName, fn)]));

    _currentUri = savedUri;
    _staticTypeContext.leaveMember(p);
    return js_ast.Statement.from(body);
  }

  /// Choose a safe name for [fn].
  ///
  /// Most of the time we use [candidateName], except if the name collides
  /// with a parameter name and the function contains default parameter values.
  ///
  /// In ES6, functions containing default parameter values, which DDC
  /// generates when Dart uses positional optional parameters, cannot have
  /// two parameters with the same name. Because we have a similar restriction
  /// in Dart, this is not normally an issue we need to pay attention to.
  /// However, a bug in Safari makes it a syntax error to have the function
  /// name overlap with the parameter names as well. This rename works around
  /// such bug (dartbug.com/43520).
  static String _safeFunctionNameForSafari(
      String candidateName, js_ast.Fun fn) {
    if (fn.params.any((p) => p is js_ast.DestructuredVariable)) {
      while (fn.params.any((a) => a.parameterName == candidateName)) {
        candidateName = '$candidateName\$';
      }
    }
    return candidateName;
  }

  js_ast.Expression _emitFunctionTagged(js_ast.Expression fn, FunctionType type,
      {bool topLevel = false}) {
    var lazy = topLevel && !_canEmitTypeAtTopLevel(type);
    var typeRep = visitFunctionType(
        // Avoid tagging a closure as Function? or Function*
        type.withDeclaredNullability(Nullability.nonNullable),
        lazy: lazy);
    return runtimeCall(lazy ? 'lazyFn(#, #)' : 'fn(#, #)', [fn, typeRep]);
  }

  /// Whether the expression for [type] can be evaluated at this point in the JS
  /// module.
  ///
  /// Types cannot be evaluated if they depend on something that hasn't been
  /// defined yet. For example:
  ///
  ///     C foo() => null;
  ///     class C {}
  ///
  /// If we're emitting the type information for `foo`, we cannot refer to `C`
  /// yet, so we must evaluate foo's type lazily.
  bool _canEmitTypeAtTopLevel(DartType type) {
    assert(isKnownDartTypeImplementor(type));
    if (type is InterfaceType) {
      return !_pendingClasses.contains(type.classNode) &&
          type.typeArguments.every(_canEmitTypeAtTopLevel);
    }
    if (type is FutureOrType) {
      return !_pendingClasses.contains(_coreTypes.deprecatedFutureOrClass) &&
          _canEmitTypeAtTopLevel(type.typeArgument);
    }
    if (type is FunctionType) {
      // Generic functions are always safe to emit, because they're lazy until
      // type arguments are applied.
      if (type.typeParameters.isNotEmpty) return true;

      return (_canEmitTypeAtTopLevel(type.returnType) &&
          type.positionalParameters.every(_canEmitTypeAtTopLevel) &&
          type.namedParameters.every((n) => _canEmitTypeAtTopLevel(n.type)));
    }
    if (type is TypedefType) {
      return type.typeArguments.every(_canEmitTypeAtTopLevel);
    }
    return true;
  }

  /// Emits a Dart [type] into code.
  js_ast.Expression _emitType(DartType type) => type.accept(this);

  js_ast.Expression _emitInvalidNode(Node node, [String message = '']) {
    if (message.isNotEmpty) message += ' ';
    return runtimeCall('throwUnimplementedError(#)',
        [js.escapedString('node <${node.runtimeType}> $message`$node`')]);
  }

  @override
  js_ast.Expression defaultDartType(DartType type) => _emitInvalidNode(type);

  @override
  js_ast.Expression visitInvalidType(InvalidType type) => defaultDartType(type);

  @override
  js_ast.Expression visitDynamicType(DynamicType type) =>
      runtimeCall('dynamic');

  @override
  js_ast.Expression visitVoidType(VoidType type) => runtimeCall('void');

  @override
  js_ast.Expression visitNullType(NullType type) =>
      _emitInterfaceType(_coreTypes.deprecatedNullType);

  @override
  js_ast.Expression visitNeverType(NeverType type) =>
      type.nullability == Nullability.nullable
          ? visitNullType(const NullType())
          : _emitNullabilityWrapper(runtimeCall('Never'), type.nullability);

  /// Normalizes `FutureOr` types.
  ///
  /// Any changes to the normalization logic here should be mirrored in the
  /// classes.dart runtime library method named `normalizeFutureOr`.
  DartType _normalizeFutureOr(FutureOrType futureOr) {
    var typeArgument = futureOr.typeArgument;
    if (typeArgument is DynamicType) {
      // FutureOr<dynamic> --> dynamic
      return typeArgument;
    }
    if (typeArgument is VoidType) {
      // FutureOr<void> --> void
      return typeArgument;
    }

    if (typeArgument is InterfaceType &&
        typeArgument.classNode == _coreTypes.objectClass) {
      // Normalize FutureOr of Object, Object?, Object*.
      var nullable = futureOr.nullability == Nullability.nullable ||
          typeArgument.nullability == Nullability.nullable;
      var legacy = futureOr.nullability == Nullability.legacy ||
          typeArgument.nullability == Nullability.legacy;
      var nullability = nullable
          ? Nullability.nullable
          : legacy
              ? Nullability.legacy
              : Nullability.nonNullable;
      return typeArgument.withDeclaredNullability(nullability);
    } else if (typeArgument is NeverType) {
      // FutureOr<Never> --> Future<Never>
      return InterfaceType(
          _coreTypes.futureClass, futureOr.nullability, [typeArgument]);
    } else if (typeArgument is NullType) {
      // FutureOr<Null> --> Future<Null>?
      return InterfaceType(
          _coreTypes.futureClass, Nullability.nullable, [typeArgument]);
    } else if (futureOr.declaredNullability == Nullability.nullable &&
        typeArgument.nullability == Nullability.nullable) {
      // FutureOr<T?>? --> FutureOr<T?>
      return futureOr.withDeclaredNullability(Nullability.nonNullable);
    }
    // The following is not part of the normalization spec but this is a
    // convenient place to perform this change of nullability consistently. This
    // only applies at compile-time and is not needed in the runtime version of
    // the FutureOr normalization.
    // FutureOr<T%>% --> FutureOr<T%>
    //
    // If the type argument has undetermined nullability the CFE propagates
    // it to the FutureOr type as well. In this case we can represent the
    // FutureOr type without any nullability wrappers and rely on the runtime to
    // handle the nullability of the instantiated type appropriately.
    if (futureOr.nullability == Nullability.undetermined &&
        typeArgument.nullability == Nullability.undetermined) {
<<<<<<< HEAD
      return _emitFutureOrType(
          futureOr.withDeclaredNullability(Nullability.nonNullable));
    }
    return _emitFutureOrType(futureOr);
=======
      return futureOr.withDeclaredNullability(Nullability.nonNullable);
    }
    return futureOr;
>>>>>>> aa7d19d1
  }

  @override
  js_ast.Expression visitInterfaceType(InterfaceType type) =>
      _emitInterfaceType(type);

  @override
  js_ast.Expression visitExtensionType(ExtensionType type) =>
      type.onType.accept(this);

  @override
  js_ast.Expression visitFutureOrType(FutureOrType type) {
    var normalizedType = _normalizeFutureOr(type);
    return normalizedType is FutureOrType
        ? _emitFutureOrType(normalizedType)
        : normalizedType.accept(this);
  }

  /// Emits the representation of [type].
  ///
  /// Will avoid emitting the type wrappers for null safety when
  /// [emitNullability] is `false` to avoid cases where marking [type] with
  /// nullability information makes no sense in the context.
  js_ast.Expression _emitInterfaceType(InterfaceType type,
      {bool emitNullability = true}) {
    var c = type.classNode;
    _declareBeforeUse(c);
    js_ast.Expression typeRep;

    // Type parameters don't matter as JS interop types cannot be reified.
    // package:js types fall under either named or anonymous types. Named types
    // are used to correspond to JS types that exist, but we do not use the
    // underlying type for type checks, so they operate virtually the same as
    // anonymous types. We represent package:js types with a corresponding type
    // object.
    var jsName = isJSAnonymousType(c) ?
        getLocalClassName(c) : _emitJsNameWithoutGlobal(c);
    if (jsName != null) {
      typeRep = runtimeCall('packageJSType(#)', [js.escapedString(jsName)]);
    }

    if (typeRep != null) {
      // JS types are not currently cached in the type table like other types
      // are below.
      return emitNullability
          ? _emitNullabilityWrapper(typeRep, type.nullability)
          : typeRep;
    }

    var args = type.typeArguments;
    Iterable<js_ast.Expression> jsArgs;
    if (args.any((a) => a != const DynamicType())) {
      jsArgs = args.map(_emitType);
    }
    if (jsArgs != null) {
      // We force nullability to non-nullable to prevent caching nullable
      // and non-nullable generic types separately (e.g., C<T> and C<T>?).
      // Forward-defined types will only have nullability wrappers around
      // their type arguments (not the generic type itself).
      typeRep = _emitGenericClassType(
          type.withDeclaredNullability(Nullability.nonNullable), jsArgs);
      if (_cacheTypes) {
        typeRep = _typeTable.nameType(
            type.withDeclaredNullability(Nullability.nonNullable), typeRep);
      }
    }

    typeRep ??= _emitTopLevelNameNoInterop(type.classNode);

    // Avoid emitting the null safety wrapper types when:
    // * This specific InterfaceType is known to be from a context where
    //   the nullability is meaningless:
    //   * `class A extends B {...}` where B is the InterfaceType.
    //   * Emitting non-null constructor calls.
    // * The InterfaceType is the Null type.
    // * The types were written in JS context or as part of the dart:_runtime
    //   library.
    if (!emitNullability ||
        type == _coreTypes.deprecatedNullType ||
        // TODO(38701) Remove these once the SDK has unforked and is running
        // "opted-in"
        !coreLibrary.isNonNullableByDefault &&
            (_isInForeignJS || isSdkInternalRuntime(currentLibrary))) {
      return typeRep;
    }

    if (type.nullability == Nullability.undetermined) {
      throw UnsupportedError('Undetermined Nullability');
    }

    // Emit non-nullable version directly.
    typeRep = _emitNullabilityWrapper(typeRep, type.nullability);
    if (!_cacheTypes || type.nullability == Nullability.nonNullable) {
      return typeRep;
    }

    // Hoist the nullable or legacy versions of the type to the top level and
    // use it everywhere it appears.
    return _typeTable.nameType(type, typeRep);
  }

  /// Emits the representation of a FutureOr [type].
  js_ast.Expression _emitFutureOrType(FutureOrType type) {
    _declareBeforeUse(_coreTypes.deprecatedFutureOrClass);

    var arg = type.typeArgument;
    js_ast.Expression typeRep;
    if (arg != const DynamicType()) {
      // We force nullability to non-nullable to prevent caching nullable
      // and non-nullable generic types separately (e.g., C<T> and C<T>?).
      // Forward-defined types will only have nullability wrappers around
      // their type arguments (not the generic type itself).
      typeRep = _emitFutureOrTypeWithArgument(_emitType(arg));
      if (_cacheTypes) {
        typeRep = _typeTable.nameType(
            type.withDeclaredNullability(Nullability.nonNullable), typeRep);
      }
    }

    typeRep ??= _emitFutureOrNameNoInterop();

    if (type.declaredNullability == Nullability.undetermined) {
      throw UnsupportedError('Undetermined Nullability');
    }

    // Emit non-nullable version directly.
    typeRep = _emitNullabilityWrapper(typeRep, type.declaredNullability);
    if (!_cacheTypes || type.nullability == Nullability.nonNullable) {
      return typeRep;
    }

    // Hoist the nullable or legacy versions of the type to the top level and
    // use it everywhere it appears.
    return _typeTable.nameType(type, typeRep);
  }

  /// Wraps [typeRep] in the appropriate wrapper for the given [nullability].
  ///
  /// Non-nullable and undetermined nullability will not cause any wrappers to
  /// be emitted.
  js_ast.Expression _emitNullabilityWrapper(
      js_ast.Expression typeRep, Nullability nullability) {
    switch (nullability) {
      case Nullability.legacy:
        return runtimeCall('legacy(#)', [typeRep]);
      case Nullability.nullable:
        return runtimeCall('nullable(#)', [typeRep]);
      default:
        // Do not wrap types that are known to be non-nullable or those that do
        // not yet have the nullability determined.
        return typeRep;
    }
  }

  bool get _emittingClassSignatures =>
      _currentClass != null &&
      identical(_currentClass, _classEmittingSignatures);

  bool get _emittingClassExtends =>
      _currentClass != null && identical(_currentClass, _classEmittingExtends);

  bool get _cacheTypes =>
      !_emittingDeferredType &&
          !_emittingClassExtends &&
          !_emittingClassSignatures ||
      _currentFunction != null;

  js_ast.Expression _emitGenericClassType(
      InterfaceType t, Iterable<js_ast.Expression> typeArgs) {
    var genericName = _emitTopLevelNameNoInterop(t.classNode, suffix: '\$');
    return js.call('#(#)', [genericName, typeArgs]);
  }

  js_ast.Expression _emitFutureOrTypeWithArgument(js_ast.Expression typeArg) {
    var genericName = _emitFutureOrNameNoInterop(suffix: '\$');
    return js.call('#(#)', [
      genericName,
      [typeArg]
    ]);
  }

  @override
  js_ast.Expression visitFunctionType(type,
      {Member member, bool lazy = false}) {
    var requiredTypes =
        type.positionalParameters.take(type.requiredParameterCount).toList();
    var function = member?.function;
    var requiredParams = function?.positionalParameters
        ?.take(type.requiredParameterCount)
        ?.toList();
    var optionalTypes =
        type.positionalParameters.skip(type.requiredParameterCount).toList();
    var optionalParams = function?.positionalParameters
        ?.skip(type.requiredParameterCount)
        ?.toList();

    var namedTypes = <NamedType>[];
    var requiredNamedTypes = <NamedType>[];
    type.namedParameters.forEach((param) => param.isRequired
        ? requiredNamedTypes.add(param)
        : namedTypes.add(param));
    var allNamedTypes = type.namedParameters;

    var returnType = _emitType(type.returnType);
    var requiredArgs = _emitTypeNames(requiredTypes, requiredParams, member);

    List<js_ast.Expression> typeParts;
    if (allNamedTypes.isNotEmpty) {
      assert(optionalTypes.isEmpty);
      var namedArgs = _emitTypeProperties(namedTypes);
      var requiredNamedArgs = _emitTypeProperties(requiredNamedTypes);
      typeParts = [returnType, requiredArgs, namedArgs, requiredNamedArgs];
    } else if (optionalTypes.isNotEmpty) {
      assert(allNamedTypes.isEmpty);
      var optionalArgs = _emitTypeNames(optionalTypes, optionalParams, member);
      typeParts = [returnType, requiredArgs, optionalArgs];
    } else {
      typeParts = [returnType, requiredArgs];
    }

    var typeFormals = type.typeParameters;
    String helperCall;
    if (typeFormals.isNotEmpty) {
      var tf = _emitTypeFormals(typeFormals);

      js_ast.Expression addTypeFormalsAsParameters(
          List<js_ast.Expression> elements) {
        var names = _typeTable.dischargeFreeTypes(typeFormals);
        return names.isEmpty
            ? js.call('(#) => [#]', [tf, elements])
            : js.call('(#) => {#; return [#];}', [tf, names, elements]);
      }

      typeParts = [addTypeFormalsAsParameters(typeParts)];

      helperCall = 'gFnType(#)';

      /// Returns `true` when the type parameter [t] has a `Object*` bound
      /// either implicit `<T>` or explicit `<T extends Object>` written in a
      /// legacy library.
      ///
      /// Note: Kernel represents these differently in the default values.
      /// `<T extends Object* = dynamic>` vs `<T extends Object* = Object*>` but
      /// at runtime we treat both as having a default value of dynamic as it is
      /// correct for the cases that appear more frequently.
      bool typeParameterHasLegacyTopBound(TypeParameter t) =>
          t.bound == _types.coreTypes.objectLegacyRawType;

      // Avoid emitting these bounds when possible and interpret the empty
      // bounds at runtime to mean all bounds are `Object*`.
      // TODO(nshahan) Revisit this representation when more libraries have
      // migrated to null safety.
      if (!typeFormals.every(typeParameterHasLegacyTopBound)) {
        /// Emits the bound of the type parameter [t] for use in runtime
        /// checking.
        ///
        /// Default values e.g. dynamic get replaced at runtime.
        js_ast.Expression emitTypeParameterBound(TypeParameter t) =>
            _emitType(t.bound);

        var bounds = typeFormals.map(emitTypeParameterBound).toList();
        typeParts.add(addTypeFormalsAsParameters(bounds));
      }
    } else {
      helperCall = 'fnType(#)';
    }
    var typeRep = runtimeCall(helperCall, [typeParts]);
    // First add the type to the type table in its non-nullable form. It can be
    // reused by the nullable and legacy versions.
    typeRep = _cacheTypes
        ? _typeTable.nameFunctionType(
            type.withDeclaredNullability(Nullability.nonNullable), typeRep,
            lazy: lazy)
        : typeRep;

    if (type.nullability == Nullability.nonNullable) return typeRep;

    // Hoist the nullable or legacy versions of the type to the top level and
    // use it everywhere it appears.
    typeRep = _emitNullabilityWrapper(typeRep, type.nullability);
    return _cacheTypes
        ? _typeTable.nameFunctionType(type, typeRep, lazy: lazy)
        : typeRep;
  }

  /// Emits an expression that lets you access statics on a [type] from code.
  js_ast.Expression _emitConstructorAccess(InterfaceType type) {
    return _emitJSInterop(type.classNode) ??
        _emitInterfaceType(type, emitNullability: false);
  }

  js_ast.Expression _emitConstructorName(InterfaceType type, Member c) {
    return _emitJSInterop(type.classNode) ??
        js_ast.PropertyAccess(
            _emitConstructorAccess(type), _constructorName(c.name.text));
  }

  /// Emits an expression that lets you access statics on an [c] from code.
  js_ast.Expression _emitStaticClassName(Class c) {
    _declareBeforeUse(c);
    return _emitTopLevelName(c);
  }

  /// Emits named parameters in the form '{name: type}'.
  js_ast.ObjectInitializer _emitTypeProperties(Iterable<NamedType> types) {
    return js_ast.ObjectInitializer(types
        .map((t) => js_ast.Property(propertyName(t.name), _emitType(t.type)))
        .toList());
  }

  /// Emits a list of types and their metadata annotations to code.
  ///
  /// Annotatable contexts include typedefs and method/function declarations.
  js_ast.ArrayInitializer _emitTypeNames(List<DartType> types,
          List<VariableDeclaration> parameters, Member member) =>
      js_ast.ArrayInitializer([for (var type in types) _emitType(type)]);

  @override
  js_ast.Expression visitTypeParameterType(TypeParameterType type) =>
      _emitTypeParameterType(type);

  js_ast.Expression _emitTypeParameterType(TypeParameterType type,
      {bool emitNullability = true}) {
    var typeParam = _emitTypeParameter(type.parameter);

    // Avoid wrapping the type parameter in a nullability or hoisting a type
    // that has no nullability wrappers.
    if (!emitNullability || type.isPotentiallyNonNullable) return typeParam;

    var typeWithNullability =
        _emitNullabilityWrapper(typeParam, type.nullability);

    if (!_cacheTypes) return typeWithNullability;

    // Hoist the wrapped version to the top level and use it everywhere this
    // type appears.
    return _typeTable.nameType(type, typeWithNullability);
  }

  js_ast.Identifier _emitTypeParameter(TypeParameter t) =>
      _emitIdentifier(getTypeParameterName(t));

  @override
  js_ast.Expression visitTypedefType(TypedefType type) =>
      visitFunctionType(type.unalias as FunctionType);

  /// Set incremental mode for expression compilation.
  ///
  /// Called for each expression compilation to set the intremental mode
  /// and clear referenced items.
  ///
  /// The compiler cannot revert to non-incremental mode, and requires the
  /// original module to be already emitted by the same compiler instance.
  @override
  void setIncrementalMode() {
    if (!_moduleEmitted) {
      throw StateError(
          'Cannot run in incremental mode before module completion');
    }
    super.setIncrementalMode();

    _constTableCache = ModuleItemContainer<String>.asArray('C');
    _constLazyAccessors.clear();
    constAliasCache.clear();

    _uriContainer = ModuleItemContainer<String>.asArray('I');

    _typeTable.typeContainer.setIncrementalMode();
  }

  /// Emits function after initial compilation.
  ///
  /// Emits function from kernel [functionNode] with name [name] in the context
  /// of [library] and [cls], after the initial compilation of the module is
  /// finished. For example, this happens in expression compilation during
  /// expression evaluation initiated by the user from the IDE and coordinated
  /// by the debugger.
  /// Triggers incremental mode, which only emits symbols, types, constants,
  /// libraries, and uris referenced in the expression compilation result.
  js_ast.Fun emitFunctionIncremental(List<ModuleItem> items, Library library,
      Class cls, FunctionNode functionNode, String name) {
    // Setup context.
    _currentLibrary = library;
    _staticTypeContext.enterLibrary(_currentLibrary);
    _currentClass = cls;

    // Keep all symbols in containers.
    containerizeSymbols = true;

    // Set all tables to incremental mode, so we can only emit elements that
    // were referenced the compiled code for the expression.
    setIncrementalMode();

    // Do not add formal parameter checks for the top-level synthetic function
    // generated for expression evaluation, as those parameters are a set of
    // variables from the current scope, and should already be checked in the
    // original code.
    _checkParameters = false;

    // Emit function while recoding elements accessed from tables.
    var fun = _emitFunction(functionNode, name);

    var extensionSymbols = <js_ast.Statement>[];
    emitExtensionSymbols(extensionSymbols);

    // Add all elements from tables accessed in the function
    var body = js_ast.Block([
      ...extensionSymbols,
      ..._typeTable.dischargeBoundTypes(),
      ...symbolContainer.emit(),
      ..._emitConstTable(),
      ..._uriContainer.emit(),
      ...fun.body.statements
    ]);

    // Import all necessary libraries, including libraries accessed from the
    // current module and libraries accessed from the type table.
    for (var library in _typeTable.incrementalLibraries()) {
      setEmitIfIncrementalLibrary(library);
    }
    emitImports(items);
    emitExportsAsImports(items, _currentLibrary);

    return js_ast.Fun(fun.params, body);
  }

  List<js_ast.Statement> _emitConstTable() {
    var constTable = <js_ast.Statement>[];
    if (_constLazyAccessors.isNotEmpty) {
      constTable
          .add(js.statement('const # = Object.create(null);', [_constTable]));

      constTable.add(runtimeStatement(
          'defineLazy(#, { # }, false)', [_constTable, _constLazyAccessors]));

      constTable.addAll(_constTableCache.emit());
    }
    return constTable;
  }

  js_ast.Fun _emitFunction(FunctionNode f, String name) {
    // normal function (sync), vs (sync*, async, async*)
    var isSync = f.asyncMarker == AsyncMarker.Sync;
    var formals = _emitParameters(f);
    var typeFormals = _emitTypeFormals(f.typeParameters);

    var parent = f.parent;
    if (_reifyGenericFunction(parent is Member ? parent : null)) {
      formals.insertAll(0, typeFormals);
    }

    // TODO(jmesserly): need a way of determining if parameters are
    // potentially mutated in Kernel. For now we assume all parameters are.
    super.enterFunction(name, formals, () => true);

    var block = isSync
        ? _emitSyncFunctionBody(f, name)
        : _emitGeneratorFunctionBody(f, name);

    block = super.exitFunction(name, formals, block);
    return js_ast.Fun(formals, block);
  }

  js_ast.Parameter _emitParameter(VariableDeclaration node,
      {bool withoutInitializer = false}) {
    var initializer = node.initializer;
    var id = _emitVariableDef(node);
    if (initializer == null || withoutInitializer) return id;
    return js_ast.DestructuredVariable(
        name: id, defaultValue: _visitExpression(initializer));
  }

  List<js_ast.Parameter> _emitParameters(FunctionNode f,
      {bool isForwarding = false}) {
    // Destructure optional positional parameters in place.
    // Given:
    //  - (arg1, arg2, [opt1, opt2 = def2])
    // Emit:
    //  - (arg1, arg2, opt1 = null, opt2 = def2)
    // Note, if [isForwarding] is set, omit initializers as this actually a
    // forwarded call not a parameter list. E.g., the second in:
    //  - foo(arg1, opt1 = def1) => super(arg1, opt1).
    var positional = f.positionalParameters;
    var result = List<js_ast.Parameter>.of(positional
        .map((p) => _emitParameter(p, withoutInitializer: isForwarding)));
    if (positional.isNotEmpty &&
        f.requiredParameterCount == positional.length &&
        positional.last.annotations.any(isJsRestAnnotation)) {
      result.last = js_ast.RestParameter(result.last as js_ast.Identifier);
    }
    if (f.namedParameters.isNotEmpty) result.add(namedArgumentTemp);
    return result;
  }

  List<js_ast.Identifier> _emitTypeFormals(List<TypeParameter> typeFormals) {
    return typeFormals
        .map((t) => _emitIdentifier(getTypeParameterName(t)))
        .toList();
  }

  /// Transforms `sync*` `async` and `async*` function bodies
  /// using ES6 generators.
  ///
  /// This is an internal part of [_emitGeneratorFunctionBody] and should not be
  /// called directly.
  js_ast.Expression _emitGeneratorFunctionExpression(
      FunctionNode function, String name) {
    js_ast.Expression emitGeneratorFn(
        List<js_ast.Parameter> Function(js_ast.Block jsBody) getParameters) {
      var savedController = _asyncStarController;
      _asyncStarController = function.asyncMarker == AsyncMarker.AsyncStar
          ? _emitTemporaryId('stream')
          : null;

      js_ast.Expression gen;
      _superDisallowed(() {
        // Visit the body with our async* controller set.
        //
        // Note: we intentionally don't emit argument initializers here, because
        // they were already emitted outside of the generator expression.
        var jsBody = js_ast.Block(_withCurrentFunction(
            function, () => [_emitFunctionScopedBody(function)]));
        var genFn =
            js_ast.Fun(getParameters(jsBody), jsBody, isGenerator: true);

        // Name the function if possible, to get better stack traces.
        gen = genFn;
        if (name != null) {
          gen = js_ast.NamedFunction(
              _emitTemporaryId(
                  js_ast.friendlyNameForDartOperator[name] ?? name),
              genFn);
        }

        gen.sourceInformation = _nodeEnd(function.fileEndOffset);
        if (usesThisOrSuper(gen)) gen = js.call('#.bind(this)', gen);
      });

      _asyncStarController = savedController;
      return gen;
    }

    if (function.asyncMarker == AsyncMarker.SyncStar) {
      // `sync*` wraps a generator in a Dart Iterable<E>:
      //
      // function name(<args>) {
      //   return new SyncIterator<E>(() => (function* name(<mutated args>) {
      //     <body>
      //   }(<mutated args>));
      // }
      //
      // In the body of a `sync*`, `yield` is generated simply as `yield`.
      //
      // We need to include all <mutated args> as parameters of the generator,
      // so each `.iterator` starts with the same initial values.
      //
      // We also need to ensure the correct `this` is available.
      //
      // In the future, we might be able to simplify this, see:
      // https://github.com/dart-lang/sdk/issues/28320
      var jsParams = _emitParameters(function, isForwarding: true);
      var mutatedParams = jsParams;
      var gen = emitGeneratorFn((fnBody) {
        var mutatedVars = js_ast.findMutatedVariables(fnBody);
        mutatedParams = jsParams
            .where((id) => mutatedVars.contains(id.parameterName))
            .toList();
        return mutatedParams;
      });
      if (mutatedParams.isNotEmpty) {
        gen = js.call('() => #(#)', [gen, mutatedParams]);
      }

      var returnType = _expectedReturnType(function, _coreTypes.iterableClass);
      var syncIterable = _emitInterfaceType(
          InterfaceType(_syncIterableClass, Nullability.legacy, [returnType]),
          emitNullability: false);
      return js.call('new #.new(#)', [syncIterable, gen]);
    }

    if (function.asyncMarker == AsyncMarker.AsyncStar) {
      // `async*` uses the `_AsyncStarImpl<T>` helper class. The generator
      // callback takes an instance of this class.
      //
      // `yield` is specially generated inside `async*` by visitYieldStatement.
      // `await` is generated as `yield`.
      //
      // _AsyncStarImpl has an example of the generated code.
      var gen = emitGeneratorFn((_) => [_asyncStarController]);

      var returnType = _expectedReturnType(function, _coreTypes.streamClass);
      var asyncStarImpl = _emitInterfaceType(
          InterfaceType(_asyncStarImplClass, Nullability.legacy, [returnType]),
          emitNullability: false);
      return js.call('new #.new(#).stream', [asyncStarImpl, gen]);
    }

    assert(function.asyncMarker == AsyncMarker.Async);

    // `async` works similar to `sync*`:
    //
    // function name(<args>) {
    //   return async.async(E, function* name() {
    //     <body>
    //   });
    // }
    //
    // In the body of an `async`, `await` is generated simply as `yield`.
    var gen = emitGeneratorFn((_) => []);
    var returnType = _currentLibrary.isNonNullableByDefault
        ? function.futureValueType
        // Otherwise flatten the return type because futureValueType(T) is not
        // defined for legacy libraries.
        : _types.flatten(function
            .computeThisFunctionType(_currentLibrary.nonNullable)
            .returnType);
    return js.call('#.async(#, #)',
        [emitLibraryName(_coreTypes.asyncLibrary), _emitType(returnType), gen]);
  }

  /// Gets the expected return type of a `sync*` or `async*` body.
  DartType _expectedReturnType(FunctionNode f, Class expected) {
    var type =
        f.computeThisFunctionType(_currentLibrary.nonNullable).returnType;
    if (type is InterfaceType) {
      var matchArguments =
          _hierarchy.getTypeArgumentsAsInstanceOf(type, expected);
      if (matchArguments != null) return matchArguments[0];
    }
    return const DynamicType();
  }

  /// Emits a `sync` function body (the default in Dart)
  ///
  /// To emit an `async`, `sync*`, or `async*` function body, use
  /// [_emitGeneratorFunctionBody] instead.
  js_ast.Block _emitSyncFunctionBody(FunctionNode f, String name) {
    assert(f.asyncMarker == AsyncMarker.Sync);

    var block = _withCurrentFunction(f, () {
      /// For (normal) `sync` bodies, execute the function body immediately
      /// after the argument initializers.
      var block = _emitArgumentInitializers(f, name);
      block.add(_emitFunctionScopedBody(f));
      return block;
    });

    return js_ast.Block(block);
  }

  /// Emits an `async`, `sync*`, or `async*` function body.
  ///
  /// The body will perform these steps:
  ///
  /// - Run the argument initializers. These must be run synchronously
  ///   (e.g. covariance checks), and this helps performance.
  /// - Return the generator function, wrapped with the appropriate type
  ///   (`Future`, `Itearble`, and `Stream` respectively).
  ///
  /// To emit a `sync` function body (the default in Dart), use
  /// [_emitSyncFunctionBody] instead.
  js_ast.Block _emitGeneratorFunctionBody(FunctionNode f, String name) {
    assert(f.asyncMarker != AsyncMarker.Sync);

    var statements =
        _withCurrentFunction(f, () => _emitArgumentInitializers(f, name));
    statements.add(_emitGeneratorFunctionExpression(f, name).toReturn()
      ..sourceInformation = _nodeStart(f));
    return js_ast.Block(statements);
  }

  List<js_ast.Statement> _withCurrentFunction(
      FunctionNode fn, List<js_ast.Statement> Function() action) {
    var savedFunction = _currentFunction;
    _currentFunction = fn;
    _nullableInference.enterFunction(fn);

    var result = _withLetScope(action);

    _nullableInference.exitFunction(fn);
    _currentFunction = savedFunction;
    return result;
  }

  T _superDisallowed<T>(T Function() action) {
    var savedSuperAllowed = _superAllowed;
    _superAllowed = false;
    var result = action();
    _superAllowed = savedSuperAllowed;
    return result;
  }

  /// Returns true if the underlying type does not accept a null value.
  bool _mustBeNonNullable(DartType type) =>
      type.nullability == Nullability.nonNullable;

  /// Emits argument initializers, which handles optional/named args, as well
  /// as generic type checks needed due to our covariance.
  List<js_ast.Statement> _emitArgumentInitializers(
      FunctionNode f, String name) {
    var body = <js_ast.Statement>[];

    _emitCovarianceBoundsCheck(f.typeParameters, body);

    void initParameter(VariableDeclaration p, js_ast.Identifier jsParam) {
      // When the parameter is covariant, insert the null check before the
      // covariant cast to avoid a TypeError when testing equality with null.
      if (name == '==') {
        // In Dart `operator ==` methods are not called with a null argument.
        // This is handled before calling them. For performance reasons, we push
        // this check inside the method, to simplify our `equals` helper.
        //
        // TODO(jmesserly): in most cases this check is not necessary, because
        // the Dart code already handles it (typically by an `is` check).
        // Eliminate it when possible.
        body.add(js.statement('if (# == null) return false;', [jsParam]));
      }
      if (isCovariantParameter(p)) {
        var castExpr = _emitCast(jsParam, p.type);
        if (!identical(castExpr, jsParam)) body.add(castExpr.toStatement());
      }

      if (name == '==') return;

      if (_annotatedNullCheck(p.annotations)) {
        body.add(_nullParameterCheck(jsParam));
      } else if (!_options.soundNullSafety &&
          _mustBeNonNullable(p.type) &&
          !_annotatedNotNull(p.annotations)) {
        // TODO(vsm): Remove if / when CFE does this:
        // https://github.com/dart-lang/sdk/issues/40597
        // The check on `p.type` is per:
        // https://github.com/dart-lang/language/blob/master/accepted/future-releases/nnbd/feature-specification.md#automatic-debug-assertion-insertion
        var condition = js.call('# == null', [jsParam]);
        // Offsets are not available for compiler-generated variables
        // Get the best available location even if the offset is missing.
        // https://github.com/dart-lang/sdk/issues/34942
        var location = p.location;
        var check = js.statement(' if (#) #.nullFailed(#, #, #, #);', [
          condition,
          runtimeModule,
          _cacheUri(location?.file?.toString()),
          js.number(location?.line ?? -1),
          js.number(location?.column ?? -1),
          js.escapedString('${p.name}'),
        ]);
        body.add(check);
      }
    }

    for (var p in f.positionalParameters) {
      var jsParam = _emitVariableRef(p);
      if (_checkParameters) {
        initParameter(p, jsParam);
      }
    }
    for (var p in f.namedParameters) {
      // Parameters will be passed using their real names, not the (possibly
      // renamed) local variable.
      var jsParam = _emitVariableDef(p);
      var paramName = js.string(p.name, "'");
      var defaultValue = _defaultParamValue(p);
      if (defaultValue != null) {
        // TODO(ochafik): Fix `'prop' in obj` to please Closure's renaming.
        body.add(js.statement('let # = # && # in # ? #.# : #;', [
          jsParam,
          namedArgumentTemp,
          paramName,
          namedArgumentTemp,
          namedArgumentTemp,
          paramName,
          defaultValue,
        ]));
      } else {
        body.add(js.statement('let # = # && #.#;', [
          jsParam,
          namedArgumentTemp,
          namedArgumentTemp,
          paramName,
        ]));
      }
      if (_checkParameters) {
        initParameter(p, jsParam);
      }
    }

    // '_checkParametes = false' is only needed once, while processing formal
    // parameters of the synthetic function from expression evalaluation - it
    // will be called from emitFunctionIncremental, which is a top-level API
    // for expression compilation.
    // Here we either are done with processing those formals, or compiling
    // something else (in which case _checkParameters is already true).
    _checkParameters = true;
    return body;
  }

  bool _annotatedNullCheck(List<Expression> annotations) =>
      annotations.any(_nullableInference.isNullCheckAnnotation);

  bool _annotatedNotNull(List<Expression> annotations) =>
      annotations.any(_nullableInference.isNotNullAnnotation);

  bool _reifyGenericFunction(Member m) =>
      m == null ||
      m.enclosingLibrary.importUri.scheme != 'dart' ||
      !m.annotations
          .any((a) => isBuiltinAnnotation(a, '_js_helper', 'NoReifyGeneric'));

  js_ast.Statement _nullParameterCheck(js_ast.Expression param) {
    var call = runtimeCall('argumentError((#))', [param]);
    return js.statement('if (# == null) #;', [param, call]);
  }

  js_ast.Expression _defaultParamValue(VariableDeclaration p) {
    if (p.annotations.any(isUndefinedAnnotation)) {
      return null;
    } else if (p.initializer != null) {
      return _visitExpression(p.initializer);
    } else {
      return js_ast.LiteralNull();
    }
  }

  void _emitCovarianceBoundsCheck(
      List<TypeParameter> typeFormals, List<js_ast.Statement> body) {
    for (var t in typeFormals) {
      if (t.isGenericCovariantImpl && !_types.isTop(t.bound)) {
        body.add(runtimeStatement('checkTypeBound(#, #, #)', [
          _emitTypeParameterType(TypeParameterType(t, Nullability.undetermined),
              emitNullability: false),
          _emitType(t.bound),
          propertyName(t.name)
        ]));
      }
    }
  }

  js_ast.Statement _visitStatement(Statement s) {
    if (s == null) return null;
    var result = s.accept(this);

    // In most cases, a Dart expression statement with a child expression
    // compile to a JS expression statement with a child expression.
    //
    //   ExpressionStatement                         js_ast.ExpressionStatement
    //            |           --> compiles to -->                 |
    //        Expression                                  js_ast.Expression
    //
    // Both the expression statement and child expression nodes contain their
    // own source location information.
    //
    // In the case of a debugger() call, the code compiles to a single node.
    //
    //   ExpressionStatement                         js_ast.DebuggerStatement
    //            |           --> compiles to -->
    //        Expression
    //
    // The js_ast.DebuggerStatement already has the correct source information
    // attached so we avoid overwriting with the incorrect source location from
    // [s].
    // TODO(jmesserly): is the `is! Block` still necessary?
    if (!(s is Block || result is js_ast.DebuggerStatement)) {
      result.sourceInformation = _nodeStart(s);
    }

    // The statement might be the target of a break or continue with a label.
    var name = _labelNames[s];
    if (name != null) result = js_ast.LabeledStatement(name, result);
    return result;
  }

  js_ast.Statement _emitFunctionScopedBody(FunctionNode f) {
    var jsBody = _visitStatement(f.body);
    if (f.positionalParameters.isNotEmpty || f.namedParameters.isNotEmpty) {
      // Handle shadowing of parameters by local varaibles, which is allowed in
      // Dart but not in JS.
      //
      // We need this for all function types, including generator-based ones
      // (sync*/async/async*). Our code generator assumes it can emit names for
      // named argument initialization, and sync* functions also emit locally
      // modified parameters into the function's scope.
      var parameterNames = {
        for (var p in f.positionalParameters) p.name,
        for (var p in f.namedParameters) p.name,
      };

      return jsBody.toScopedBlock(parameterNames);
    }
    return jsBody;
  }

  /// Visits [nodes] with [_visitExpression].
  List<js_ast.Expression> _visitExpressionList(Iterable<Expression> nodes) {
    return nodes?.map(_visitExpression)?.toList();
  }

  /// Generates an expression for a boolean conversion context (if, while, &&,
  /// etc.), where conversions and null checks are implemented via `dart.test`
  /// to give a more helpful message.
  // TODO(sra): When nullablility is available earlier, it would be cleaner to
  // build an input AST where the boolean conversion is a single AST node.
  js_ast.Expression _visitTest(Expression node) {
    if (node == null) return null;

    if (node is Not) {
      return visitNot(node);
    }
    if (node is LogicalExpression) {
      js_ast.Expression shortCircuit(String code) {
        return js.call(code, [_visitTest(node.left), _visitTest(node.right)]);
      }

      var op = node.operatorEnum;
      if (op == LogicalExpressionOperator.AND) return shortCircuit('# && #');
      if (op == LogicalExpressionOperator.OR) return shortCircuit('# || #');
    }

    if (node is AsExpression && node.isTypeError) {
      assert(node.getStaticType(_staticTypeContext) ==
          _types.coreTypes.boolRawType(currentLibrary.nonNullable));
      return runtimeCall('dtest(#)', [_visitExpression(node.operand)]);
    }

    var result = _visitExpression(node);
    if (isNullable(node)) result = runtimeCall('test(#)', [result]);
    return result;
  }

  js_ast.Expression _visitExpression(Expression e) {
    if (e == null) return null;
    if (e is ConstantExpression) {
      return visitConstant(e.constant);
    }
    var result = e.accept(this);
    result.sourceInformation ??= _nodeStart(e);
    return result;
  }

  /// Gets the start position of [node] for use in source mapping.
  ///
  /// This is the most common kind of marking, and is used for most expressions
  /// and statements.
  SourceLocation _nodeStart(TreeNode node) =>
      _toSourceLocation(node.fileOffset);

  /// Gets the end position of [node] for use in source mapping.
  ///
  /// This is mainly used for things that compile to JS functions. JS wants a
  /// marking on the end of all functions for stepping purposes.
  ///
  /// This can be used to complete a hover span, when we know the start position
  /// has already been emitted. For example, `foo.bar` we only need to mark the
  /// end of `.bar` to ensure `foo.bar` has a hover tooltip.
  NodeEnd _nodeEnd(int endOffset) {
    var loc = _toSourceLocation(endOffset);
    return loc != null ? NodeEnd(loc) : null;
  }

  /// Combines [_nodeStart] with the variable name length to produce a hoverable
  /// span for the varaible.
  //
  // TODO(jmesserly): we need a lot more nodes to support hover.
  NodeSpan _variableSpan(int offset, int nameLength) {
    var start = _toSourceLocation(offset);
    var end = _toSourceLocation(offset + nameLength);
    return start != null && end != null ? NodeSpan(start, end) : null;
  }

  SourceLocation _toSourceLocation(int offset) {
    if (offset == -1) return null;
    var fileUri = _currentUri;
    if (fileUri == null) return null;
    try {
      var loc = _component.getLocation(fileUri, offset);
      if (loc == null || loc.line < 0) return null;
      return SourceLocation(offset,
          sourceUrl: fileUri, line: loc.line - 1, column: loc.column - 1);
    } on StateError catch (_) {
      // TODO(jmesserly): figure out why this is throwing. Perhaps the file URI
      // and offset are mismatched and don't correspond to the same source?
      return null;
    } on RangeError catch (_) {
      return null;
    }
  }

  /// Adds a hover comment for Dart node using JS expression [expr], where
  /// that expression would not otherwise not be generated into source code.
  ///
  /// For example, top-level and static fields are defined as lazy properties,
  /// on the library/class, so their access expressions do not appear in the
  /// source code.
  HoverComment _hoverComment(
      js_ast.Expression expr, int offset, int nameLength) {
    var start = _toSourceLocation(offset);
    var end = _toSourceLocation(offset + nameLength);
    return start != null && end != null ? HoverComment(expr, start, end) : null;
  }

  @override
  js_ast.Statement defaultStatement(Statement node) =>
      _emitInvalidNode(node).toStatement();

  @override
  js_ast.Statement visitExpressionStatement(ExpressionStatement node) {
    var expr = node.expression;
    if (expr is StaticInvocation) {
      if (isInlineJS(expr.target)) {
        return _emitInlineJSCode(expr).toStatement();
      }
      if (_isDebuggerCall(expr.target)) {
        return _emitDebuggerCall(expr).toStatement();
      }
    }
    return _visitExpression(expr).toStatement();
  }

  @override
  js_ast.Statement visitBlock(Block node) {
    // If this is the block body of a function, don't mark it as a separate
    // scope, because the function is the scope. This avoids generating an
    // unncessary nested block.
    //
    // NOTE: we do sometimes need to handle this because Dart and JS rules are
    // slightly different (in Dart, there is a nested scope), but that's handled
    // by _emitSyncFunctionBody.
    var isScope = !identical(node.parent, _currentFunction);
    return js_ast.Block(node.statements.map(_visitStatement).toList(),
        isScope: isScope);
  }

  @override
  js_ast.Statement visitEmptyStatement(EmptyStatement node) =>
      js_ast.EmptyStatement();

  @override
  js_ast.Statement visitAssertBlock(AssertBlock node) {
    // AssertBlocks are introduced by the VM-specific async elimination
    // transformation.  We do not expect them to arise here.
    throw UnsupportedError('compilation of an assert block');
  }

  // Replace a string `uri` literal with a cached top-level variable containing
  // the value to reduce overall code size.
  js_ast.Expression _cacheUri(String uri) {
    if (!_uriContainer.contains(uri)) {
      _uriContainer[uri] = js_ast.LiteralString('"$uri"');
    }
    _uriContainer.setEmitIfIncremental(uri);
    return _uriContainer.access(uri);
  }

  @override
  js_ast.Statement visitAssertStatement(AssertStatement node) {
    if (!_options.enableAsserts) return js_ast.EmptyStatement();
    var condition = node.condition;
    var conditionType = condition.getStaticType(_staticTypeContext);
    var jsCondition = _visitExpression(condition);

    if (conditionType != _coreTypes.boolLegacyRawType &&
        conditionType != _coreTypes.boolNullableRawType &&
        conditionType != _coreTypes.boolNonNullableRawType) {
      jsCondition = runtimeCall('dtest(#)', [jsCondition]);
    } else if (isNullable(condition)) {
      jsCondition = runtimeCall('test(#)', [jsCondition]);
    }

    var encodedSource =
        node.enclosingComponent.uriToSource[node.location.file].source;
    var source = utf8.decode(encodedSource, allowMalformed: true);
    var conditionSource =
        source.substring(node.conditionStartOffset, node.conditionEndOffset);
    var location = _toSourceLocation(node.conditionStartOffset);
    return js.statement(' if (!#) #.assertFailed(#, #, #, #, #);', [
      jsCondition,
      runtimeModule,
      if (node.message == null)
        js_ast.LiteralNull()
      else
        _visitExpression(node.message),
      _cacheUri(location.sourceUrl.toString()),
      // Lines and columns are typically printed with 1 based indexing.
      js.number(location.line + 1),
      js.number(location.column + 1),
      js.escapedString(conditionSource),
    ]);
  }

  static bool isBreakable(Statement stmt) {
    // These are conservatively the things that compile to things that can be
    // the target of a break without a label.
    return stmt is ForStatement ||
        stmt is WhileStatement ||
        stmt is DoStatement ||
        stmt is ForInStatement ||
        stmt is SwitchStatement;
  }

  @override
  js_ast.Statement visitLabeledStatement(LabeledStatement node) {
    List<LabeledStatement> saved;
    var target = _effectiveTargets[node];
    // If the effective target is known then this statement is either contained
    // in a labeled statement or a loop.  It has already been processed when
    // the enclosing statement was visited.
    if (target == null) {
      // Find the effective target by bypassing and collecting labeled
      // statements.
      var statements = [node];
      target = node.body;
      while (target is LabeledStatement) {
        var labeled = target as LabeledStatement;
        statements.add(labeled);
        target = labeled.body;
      }
      for (var statement in statements) {
        _effectiveTargets[statement] = target;
      }

      // If the effective target will compile to something that can have a
      // break from it without a label (e.g., a loop but not a block), then any
      // of the labeled statements can have a break from them by breaking from
      // the effective target.  Otherwise breaks will need a label and a break
      // without a label can still target an outer breakable so the list of
      // current break targets does not change.
      if (isBreakable(target)) {
        saved = _currentBreakTargets;
        _currentBreakTargets = statements;
      }
    }

    var result = _visitStatement(node.body);
    if (saved != null) _currentBreakTargets = saved;
    return result;
  }

  @override
  js_ast.Statement visitBreakStatement(BreakStatement node) {
    // Switch statements with continue labels must explicitly break to their
    // implicit label due to their being wrapped in a loop.
    if (_inLabeledContinueSwitch &&
        _switchLabelStates.containsKey(node.target.body)) {
      return js_ast.Break(_switchLabelStates[node.target.body].label);
    }
    // Can it be compiled to a break without a label?
    if (_currentBreakTargets.contains(node.target)) {
      return js_ast.Break(null);
    }
    // Can it be compiled to a continue without a label?
    if (_currentContinueTargets.contains(node.target)) {
      return js_ast.Continue(null);
    }

    // Ensure the effective target is labeled.  Labels are named globally per
    // Kernel binary.
    //
    // TODO(markzipan): Retrieve the real label name with source offsets
    var target = _effectiveTargets[node.target];
    var name = _labelNames[target];
    if (name == null) _labelNames[target] = name = 'L${_labelNames.length}';

    // It is a break if the target labeled statement encloses the effective
    // target.
    Statement current = node.target;
    while (current is LabeledStatement) {
      current = (current as LabeledStatement).body;
    }
    if (identical(current, target)) {
      return js_ast.Break(name);
    }
    // Otherwise it is a continue.
    return js_ast.Continue(name);
  }

  // Labeled loop bodies can be the target of a continue without a label
  // (targeting the loop).  Find the outermost non-labeled statement starting
  // from body and record all the intermediate labeled statements as continue
  // targets.
  Statement _effectiveBodyOf(Statement loop, Statement body) {
    // In a loop whose body is not labeled, this list should be empty because
    // it is not possible to continue to an outer loop without a label.
    _currentContinueTargets = <LabeledStatement>[];
    while (body is LabeledStatement) {
      var labeled = body as LabeledStatement;
      _currentContinueTargets.add(labeled);
      _effectiveTargets[labeled] = loop;
      body = labeled.body;
    }
    return body;
  }

  T _translateLoop<T extends js_ast.Statement>(
      Statement node, T Function() action) {
    List<LabeledStatement> savedBreakTargets;
    if (_currentBreakTargets.isNotEmpty &&
        _effectiveTargets[_currentBreakTargets.first] != node) {
      // If breaking without a label targets some other (outer) loop, then
      // this loop prevents breaking to that loop without a label.  This loop
      // was not labeled for a break in Kernel, otherwise it would be the
      // effective target of the current break targets, so it is not itself the
      // target of a break.
      savedBreakTargets = _currentBreakTargets;
      _currentBreakTargets = <LabeledStatement>[];
    }
    var savedContinueTargets = _currentContinueTargets;
    var result = action();
    if (savedBreakTargets != null) _currentBreakTargets = savedBreakTargets;
    _currentContinueTargets = savedContinueTargets;
    return result;
  }

  @override
  js_ast.While visitWhileStatement(WhileStatement node) {
    return _translateLoop(node, () {
      var condition = _visitTest(node.condition);
      var body = _visitScope(_effectiveBodyOf(node, node.body));
      return js_ast.While(condition, body);
    });
  }

  @override
  js_ast.Do visitDoStatement(DoStatement node) {
    return _translateLoop(node, () {
      var body = _visitScope(_effectiveBodyOf(node, node.body));
      var condition = _visitTest(node.condition);
      return js_ast.Do(body, condition);
    });
  }

  @override
  js_ast.For visitForStatement(ForStatement node) {
    return _translateLoop(node, () {
      js_ast.VariableInitialization emitForInitializer(VariableDeclaration v) =>
          js_ast.VariableInitialization(_emitVariableDef(v),
              _visitInitializer(v.initializer, v.annotations));

      var init = node.variables.map(emitForInitializer).toList();
      var initList =
          init.isEmpty ? null : js_ast.VariableDeclarationList('let', init);
      var updates = node.updates;
      js_ast.Expression update;
      if (updates.isNotEmpty) {
        update = js_ast.Expression.binary(
                updates.map(_visitExpression).toList(), ',')
            .toVoidExpression();
      }
      var condition = _visitTest(node.condition);
      var body = _visitScope(_effectiveBodyOf(node, node.body));

      return js_ast.For(initList, condition, update, body);
    });
  }

  @override
  js_ast.Statement visitForInStatement(ForInStatement node) {
    return _translateLoop(node, () {
      if (node.isAsync) {
        return _emitAwaitFor(node);
      }

      var iterable = _visitExpression(node.iterable);
      var body = _visitScope(_effectiveBodyOf(node, node.body));

      var init = js.call('let #', _emitVariableDef(node.variable));
      if (_annotatedNullCheck(node.variable.annotations)) {
        body = js_ast.Block(
            [_nullParameterCheck(_emitVariableRef(node.variable)), body]);
      }

      if (variableIsReferenced(node.variable.name, iterable)) {
        var temp = _emitTemporaryId('iter');
        return js_ast.Block([
          iterable.toVariableDeclaration(temp),
          js_ast.ForOf(init, temp, body)
        ]);
      }
      return js_ast.ForOf(init, iterable, body);
    });
  }

  js_ast.Statement _emitAwaitFor(ForInStatement node) {
    // Emits `await for (var value in stream) ...`, which desugars as:
    //
    // var iter = new StreamIterator(stream);
    // try {
    //   while (await iter.moveNext()) {
    //     var value = iter.current;
    //     ...
    //   }
    // } finally {
    //   await iter.cancel();
    // }
    //
    // Like the Dart VM, we call cancel() always, as it's safe to call if the
    // stream has already been cancelled.
    //
    // TODO(jmesserly): we may want a helper if these become common. For now the
    // full desugaring seems okay.
    var streamIterator = _coreTypes.rawType(
        _asyncStreamIteratorClass, currentLibrary.nonNullable);
    var createStreamIter = js_ast.Call(
        _emitConstructorName(
            streamIterator,
            _asyncStreamIteratorClass.procedures
                .firstWhere((p) => p.isFactory && p.name.text == '')),
        [_visitExpression(node.iterable)]);

    var iter = _emitTemporaryId('iter');

    var savedContinueTargets = _currentContinueTargets;
    var savedBreakTargets = _currentBreakTargets;
    _currentContinueTargets = <LabeledStatement>[];
    _currentBreakTargets = <LabeledStatement>[];
    var awaitForStmt = js.statement(
        '{'
        '  let # = #;'
        '  try {'
        '    while (#) { let # = #.current; #; }'
        '  } finally { #; }'
        '}',
        [
          iter,
          createStreamIter,
          js_ast.Yield(js.call('#.moveNext()', iter))
            ..sourceInformation = _nodeStart(node.variable),
          _emitVariableDef(node.variable),
          iter,
          _visitStatement(node.body),
          js_ast.Yield(js.call('#.cancel()', iter))
            ..sourceInformation = _nodeStart(node.variable)
        ]);
    _currentContinueTargets = savedContinueTargets;
    _currentBreakTargets = savedBreakTargets;
    return awaitForStmt;
  }

  @override
  js_ast.Statement visitSwitchStatement(SwitchStatement node) {
    // Switches with labeled continues are generated as an infinite loop with
    // an explicit variable for holding the switch's next case state and an
    // explicit label. Any implicit breaks are made explicit (e.g., when break
    // is omitted for the final case statement).
    var previous = _inLabeledContinueSwitch;
    _inLabeledContinueSwitch = hasLabeledContinue(node);

    var cases = <js_ast.SwitchCase>[];

    if (_inLabeledContinueSwitch) {
      var labelState = _emitTemporaryId('labelState');
      // TODO(markzipan): Retrieve the real label name with source offsets
      var labelName = 'SL${_switchLabelStates.length}';
      _switchLabelStates[node] = _SwitchLabelState(labelName, labelState);

      for (var c in node.cases) {
        var subcases =
            _visitSwitchCase(c, lastSwitchCase: c == node.cases.last);
        if (subcases.isNotEmpty) cases.addAll(subcases);
      }

      var switchExpr = _visitExpression(node.expression);
      var switchStmt = js_ast.Switch(labelState, cases);
      var loopBody = js_ast.Block([switchStmt, js_ast.Break(null)]);
      var loopStmt = js_ast.While(js.boolean(true), loopBody);
      // Note: Cannot use _labelNames, as the label must be on the loop.
      // not the block surrounding the switch statement.
      var labeledStmt = js_ast.LabeledStatement(labelName, loopStmt);
      var block = js_ast.Block([
        js.statement('let # = #', [labelState, switchExpr]),
        labeledStmt
      ]);
      _inLabeledContinueSwitch = previous;
      return block;
    }

    for (var c in node.cases) {
      var subcases = _visitSwitchCase(c);
      if (subcases.isNotEmpty) cases.addAll(subcases);
    }

    var stmt = js_ast.Switch(_visitExpression(node.expression), cases);
    _inLabeledContinueSwitch = previous;
    return stmt;
  }

  /// Helper for visiting a SwitchCase statement.
  ///
  /// lastSwitchCase is only used when the current switch statement contains
  /// labeled continues. Dart permits the final case to implicitly break, but
  /// switch statements with labeled continues must explicitly break/continue
  /// to escape the surrounding infinite loop.
  List<js_ast.SwitchCase> _visitSwitchCase(SwitchCase node,
      {bool lastSwitchCase = false}) {
    var cases = <js_ast.SwitchCase>[];
    var emptyBlock = js_ast.Block.empty();
    // TODO(jmesserly): make sure we are statically checking fall through
    var body = _visitStatement(node.body).toBlock();
    var expressions = node.expressions;
    var lastExpr =
        expressions.isNotEmpty && !node.isDefault ? expressions.last : null;
    for (var e in expressions) {
      var jsExpr = _visitExpression(e);
      cases.add(js_ast.SwitchCase(jsExpr, e == lastExpr ? body : emptyBlock));
    }
    if (node.isDefault) {
      cases.add(js_ast.SwitchCase.defaultCase(body));
    }
    // Switch statements with continue labels must explicitly break from their
    // last case to escape the additional loop around the switch.
    if (lastSwitchCase && _inLabeledContinueSwitch && cases.isNotEmpty) {
      // TODO(markzipan): avoid generating unreachable breaks
      assert(_switchLabelStates.containsKey(node.parent));
      var breakStmt = js_ast.Break(_switchLabelStates[node.parent].label);
      var switchBody = js_ast.Block(cases.last.body.statements..add(breakStmt));
      var updatedSwitch = js_ast.SwitchCase(cases.last.expression, switchBody);
      cases.removeLast();
      cases.add(updatedSwitch);
    }
    return cases;
  }

  @override
  js_ast.Statement visitContinueSwitchStatement(ContinueSwitchStatement node) {
    var switchStmt = node.target.parent;
    if (_inLabeledContinueSwitch &&
        _switchLabelStates.containsKey(switchStmt)) {
      var switchState = _switchLabelStates[switchStmt];
      // Use the first constant expression that can match the collated switch
      // case. Use an unused symbol otherwise to force the default case.
      var jsExpr = node.target.expressions.isEmpty
          ? js.call("Symbol('_default')", [])
          : _visitExpression(node.target.expressions[0]);
      var setStateStmt = js.statement('# = #', [switchState.variable, jsExpr]);
      var continueStmt = js_ast.Continue(switchState.label);
      return js_ast.Block([setStateStmt, continueStmt]);
    }
    return _emitInvalidNode(
            node, 'see https://github.com/dart-lang/sdk/issues/29352')
        .toStatement();
  }

  @override
  js_ast.Statement visitIfStatement(IfStatement node) {
    return js_ast.If(_visitTest(node.condition), _visitScope(node.then),
        _visitScope(node.otherwise));
  }

  /// Visits a statement, and ensures the resulting AST handles block scope
  /// correctly. Essentially, we need to promote a variable declaration
  /// statement into a block in some cases, e.g.
  ///
  ///     do var x = 5; while (false); // Dart
  ///     do { let x = 5; } while (false); // JS
  js_ast.Statement _visitScope(Statement stmt) {
    var result = _visitStatement(stmt);
    if (result is js_ast.ExpressionStatement &&
        result.expression is js_ast.VariableDeclarationList) {
      return js_ast.Block([result]);
    }
    return result;
  }

  @override
  js_ast.Statement visitReturnStatement(ReturnStatement node) {
    return super.emitReturnStatement(_visitExpression(node.expression));
  }

  @override
  js_ast.Statement visitTryCatch(TryCatch node) {
    return js_ast.Try(
        _visitStatement(node.body).toBlock(), _visitCatch(node.catches), null);
  }

  js_ast.Catch _visitCatch(List<Catch> clauses) {
    if (clauses.isEmpty) return null;

    var caughtError = VariableDeclaration('#e');
    var savedRethrow = _rethrowParameter;
    _rethrowParameter = caughtError;

    // If we have more than one catch clause, always create a temporary so we
    // don't shadow any names.
    var exceptionParameter =
        (clauses.length == 1 ? clauses[0].exception : null) ??
            VariableDeclaration('#ex');

    var stackTraceParameter =
        (clauses.length == 1 ? clauses[0].stackTrace : null) ??
            (clauses.any((c) => c.stackTrace != null)
                ? VariableDeclaration('#st')
                : null);

    js_ast.Statement catchBody = js_ast.Throw(_emitVariableRef(caughtError));
    for (var clause in clauses.reversed) {
      catchBody = _catchClauseGuard(
          clause, catchBody, exceptionParameter, stackTraceParameter);
    }
    var catchStatements = [
      js.statement('let # = #.getThrown(#)', [
        _emitVariableDef(exceptionParameter),
        runtimeModule,
        _emitVariableRef(caughtError)
      ]),
      if (stackTraceParameter != null)
        js.statement('let # = #.stackTrace(#)', [
          _emitVariableDef(stackTraceParameter),
          runtimeModule,
          _emitVariableRef(caughtError)
        ]),
      catchBody,
    ];
    _rethrowParameter = savedRethrow;
    return js_ast.Catch(
        _emitVariableDef(caughtError), js_ast.Block(catchStatements));
  }

  js_ast.Statement _catchClauseGuard(
      Catch node,
      js_ast.Statement otherwise,
      VariableDeclaration exceptionParameter,
      VariableDeclaration stackTraceParameter) {
    var body = <js_ast.Statement>[];
    var vars = HashSet<String>();

    void declareVariable(
        VariableDeclaration variable, VariableDeclaration value) {
      if (variable == null) return;
      vars.add(variable.name);
      if (variable.name != value.name) {
        body.add(js.statement('let # = #',
            [_emitVariableDef(variable), _emitVariableRef(value)]));
      }
    }

    declareVariable(node.exception, exceptionParameter);
    declareVariable(node.stackTrace, stackTraceParameter);

    body.add(_visitStatement(node.body).toScopedBlock(vars));
    var then = js_ast.Block(body);

    // Discard following clauses, if any, as they are unreachable.
    if (_types.isTop(node.guard)) return then;

    var condition =
        _emitIsExpression(VariableGet(exceptionParameter), node.guard);
    return js_ast.If(condition, then, otherwise)
      ..sourceInformation = _nodeStart(node);
  }

  @override
  js_ast.Statement visitTryFinally(TryFinally node) {
    var body = _visitStatement(node.body);
    var finallyBlock =
        _superDisallowed(() => _visitStatement(node.finalizer).toBlock());

    if (body is js_ast.Try && body.finallyPart == null) {
      // Kernel represents Dart try/catch/finally as try/catch nested inside of
      // try/finally.  Flatten that pattern in the output into JS try/catch/
      // finally.
      return js_ast.Try(body.body, body.catchPart, finallyBlock);
    }
    return js_ast.Try(body.toBlock(), null, finallyBlock);
  }

  @override
  js_ast.Statement visitYieldStatement(YieldStatement node) {
    var jsExpr = _visitExpression(node.expression);
    var star = node.isYieldStar;
    if (_asyncStarController != null) {
      // async* yields are generated differently from sync* yields. `yield e`
      // becomes:
      //
      //     if (stream.add(e)) return;
      //     yield;
      //
      // `yield* e` becomes:
      //
      //     if (stream.addStream(e)) return;
      //     yield;
      var helperName = star ? 'addStream' : 'add';
      return js.statement('{ if(#.#(#)) return; #; }', [
        _asyncStarController,
        helperName,
        jsExpr,
        js_ast.Yield(null)..sourceInformation = _nodeStart(node)
      ]);
    }
    // A normal yield in a sync*
    return jsExpr.toYieldStatement(star: star);
  }

  @override
  js_ast.Statement visitVariableDeclaration(VariableDeclaration node) {
    // TODO(jmesserly): casts are sometimes required here.
    // Kernel does not represent these explicitly.
    var v = _emitVariableDef(node);
    return js.statement('let # = #;',
        [v, _visitInitializer(node.initializer, node.annotations)]);
  }

  @override
  js_ast.Statement visitFunctionDeclaration(FunctionDeclaration node) {
    var func = node.function;
    var fn = _emitFunction(func, node.variable.name);

    var name = _emitVariableDef(node.variable);
    js_ast.Statement declareFn;
    declareFn = toBoundFunctionStatement(fn, name);
    if (_reifyFunctionType(func)) {
      declareFn = js_ast.Block([
        declareFn,
        _emitFunctionTagged(_emitVariableRef(node.variable),
                func.computeThisFunctionType(_currentLibrary.nonNullable))
            .toStatement()
      ]);
    }
    return declareFn;
  }

  @override
  js_ast.Expression defaultExpression(Expression node) =>
      _emitInvalidNode(node);

  @override
  js_ast.Expression defaultBasicLiteral(BasicLiteral node) =>
      defaultExpression(node);

  @override
  js_ast.Expression visitInvalidExpression(InvalidExpression node) =>
      defaultExpression(node);

  @override
  js_ast.Expression visitConstantExpression(ConstantExpression node) =>
      visitConstant(node.constant);

  @override
  js_ast.Expression canonicalizeConstObject(js_ast.Expression expr) {
    if (isSdkInternalRuntime(_currentLibrary)) {
      return super.canonicalizeConstObject(expr);
    }
    return runtimeCall('const(#)', [expr]);
  }

  @override
  js_ast.Expression visitVariableGet(VariableGet node) {
    var v = node.variable;
    var id = _emitVariableRef(v);
    if (id.name == v.name) {
      id.sourceInformation = _variableSpan(node.fileOffset, v.name.length);
    }
    return id;
  }

  js_ast.Identifier _emitVariableRef(VariableDeclaration v) {
    var name = v.name;
    if (name == null || name.startsWith('#')) {
      name = name == null ? 't${_tempVariables.length}' : name.substring(1);
      return _tempVariables.putIfAbsent(v, () => _emitTemporaryId(name));
    }
    return _emitIdentifier(name);
  }

  /// Emits the declaration of a variable.
  ///
  /// This is similar to [_emitVariableRef] but it also attaches source
  /// location information, so hover will work as expected.
  js_ast.Identifier _emitVariableDef(VariableDeclaration v) {
    var identifier = _emitVariableRef(v)..sourceInformation = _nodeStart(v);
    variableIdentifiers[v] = identifier;
    return identifier;
  }

  js_ast.Statement _initLetVariables() {
    if (_letVariables.isEmpty) return null;
    var result = js_ast.VariableDeclarationList(
            'let',
            _letVariables
                .map((v) => js_ast.VariableInitialization(v, null))
                .toList())
        .toStatement();
    _letVariables.clear();
    return result;
  }

  // TODO(jmesserly): resugar operators for kernel, such as ++x, x++, x+=.
  @override
  js_ast.Expression visitVariableSet(VariableSet node) =>
      _visitExpression(node.value)
          .toAssignExpression(_emitVariableRef(node.variable));

  @override
  js_ast.Expression visitDynamicGet(DynamicGet node) {
    return _emitPropertyGet(node.receiver, null, node.name.text);
  }

  @override
  js_ast.Expression visitInstanceGet(InstanceGet node) {
    return _emitPropertyGet(
        node.receiver, node.interfaceTarget, node.name.text);
  }

  @override
  js_ast.Expression visitInstanceTearOff(InstanceTearOff node) {
    return _emitPropertyGet(
        node.receiver, node.interfaceTarget, node.name.text);
  }

  @override
  js_ast.Expression visitDynamicSet(DynamicSet node) {
    return _emitPropertySet(node.receiver, null, node.value, node.name.text);
  }

  @override
  js_ast.Expression visitInstanceSet(InstanceSet node) {
    return _emitPropertySet(
        node.receiver, node.interfaceTarget, node.value, node.name.text);
  }

  js_ast.Expression _emitPropertyGet(Expression receiver, Member member,
      [String memberName]) {
    memberName ??= member.name.text;
    // TODO(jmesserly): should tearoff of `.call` on a function type be
    // encoded as a different node, or possibly eliminated?
    // (Regardless, we'll still need to handle the callable JS interop classes.)
    if (memberName == 'call' &&
        _isDirectCallable(receiver.getStaticType(_staticTypeContext))) {
      // Tearoff of `call` on a function type is a no-op;
      return _visitExpression(receiver);
    }
    var jsName = _emitMemberName(memberName, member: member);
    var jsReceiver = _visitExpression(receiver);

    // TODO(jmesserly): we need to mark an end span for property accessors so
    // they can be hovered. Unfortunately this is not possible as Kernel does
    // not store this data.
    if (_isObjectMember(memberName)) {
      if (isNullable(receiver)) {
        // If the receiver is nullable, use a helper so calls like
        // `null.hashCode` and `null.runtimeType` will work.
        // Also method tearoffs like `null.toString`.
        if (_isObjectMethodTearoff(memberName)) {
          return runtimeCall('bind(#, #)', [jsReceiver, jsName]);
        }
        return runtimeCall('#(#)', [memberName, jsReceiver]);
      }
      // Otherwise generate this as a normal typed property get.
    } else if (member == null) {
      return runtimeCall('dload$_replSuffix(#, #)', [jsReceiver, jsName]);
    }

    if (_reifyTearoff(member)) {
      return runtimeCall('bind(#, #)', [jsReceiver, jsName]);
    } else if (member is Procedure &&
        !member.isAccessor &&
        isJsMember(member)) {
      return runtimeCall(
          'tearoffInterop(#)', [js_ast.PropertyAccess(jsReceiver, jsName)]);
    } else {
      return js_ast.PropertyAccess(jsReceiver, jsName);
    }
  }

  /// Return whether [member] returns a native object whose type needs to be
  /// null-checked in sound null-safety.
  ///
  /// This is true for non-nullable native return types.
  bool _isNullCheckableNative(Member member) =>
      _options.soundNullSafety &&
      member != null &&
      member.isExternal &&
      _extensionTypes.isNativeClass(member.enclosingClass) &&
      member is Procedure &&
      member.function != null &&
      member.function.returnType.isPotentiallyNonNullable &&
      _isWebLibrary(member.enclosingLibrary?.importUri);

  // TODO(jmesserly): can we encapsulate REPL name lookups and remove this?
  // _emitMemberName would be a nice place to handle it, but we don't have
  // access to the target expression there (needed for `dart.replNameLookup`).
  String get _replSuffix => _options.replCompile ? 'Repl' : '';

  js_ast.Expression _emitPropertySet(
      Expression receiver, Member member, Expression value,
      [String memberName]) {
    var jsName =
        _emitMemberName(memberName ?? member.name.text, member: member);

    if (member != null && isJsMember(member)) {
      value = _assertInterop(value);
    }

    var jsReceiver = _visitExpression(receiver);
    var jsValue = _visitExpression(value);

    if (member == null) {
      return runtimeCall(
          'dput$_replSuffix(#, #, #)', [jsReceiver, jsName, jsValue]);
    }
    return js.call('#.# = #', [jsReceiver, jsName, jsValue]);
  }

  @override
  js_ast.Expression visitSuperPropertyGet(SuperPropertyGet node) {
    var target = node.interfaceTarget;
    var jsTarget = _emitSuperTarget(target);
    if (_reifyTearoff(target)) {
      return runtimeCall('bind(this, #, #)', [jsTarget.selector, jsTarget]);
    }
    return jsTarget;
  }

  @override
  js_ast.Expression visitSuperPropertySet(SuperPropertySet node) {
    var target = node.interfaceTarget;
    var jsTarget = _emitSuperTarget(target, setter: true);
    return _visitExpression(node.value).toAssignExpression(jsTarget);
  }

  @override
  js_ast.Expression visitStaticGet(StaticGet node) =>
      _emitStaticGet(node.target);

  @override
  js_ast.Expression visitStaticTearOff(StaticTearOff node) =>
      _emitStaticGet(node.target);

  js_ast.Expression _emitStaticGet(Member target) {
    var result = _emitStaticTarget(target);
    if (_reifyTearoff(target)) {
      // TODO(jmesserly): we could tag static/top-level function types once
      // in the module initialization, rather than at the point where they
      // escape.
      return _emitFunctionTagged(
          result,
          target.function
              .computeThisFunctionType(target.enclosingLibrary.nonNullable));
    }
    return result;
  }

  @override
  js_ast.Expression visitStaticSet(StaticSet node) {
    var target = node.target;
    var value = isJsMember(target) ? _assertInterop(node.value) : node.value;
    return _visitExpression(value)
        .toAssignExpression(_emitStaticTarget(target));
  }

  @override
  js_ast.Expression visitDynamicInvocation(DynamicInvocation node) {
    return _emitMethodCall(node.receiver, null, node.arguments, node);
  }

  @override
  js_ast.Expression visitFunctionInvocation(FunctionInvocation node) {
    return _emitMethodCall(node.receiver, null, node.arguments, node);
  }

  @override
  js_ast.Expression visitInstanceInvocation(InstanceInvocation node) {
    return _emitMethodCall(
        node.receiver, node.interfaceTarget, node.arguments, node);
  }

  @override
  js_ast.Expression visitInstanceGetterInvocation(
      InstanceGetterInvocation node) {
    return _emitMethodCall(
        node.receiver, node.interfaceTarget, node.arguments, node);
  }

  @override
  js_ast.Expression visitLocalFunctionInvocation(LocalFunctionInvocation node) {
    return _emitMethodCall(
        VariableGet(node.variable)..fileOffset = node.fileOffset,
        null,
        node.arguments,
        node);
  }

  @override
  js_ast.Expression visitEqualsCall(EqualsCall node) {
    return _emitEqualityOperator(node.left, node.interfaceTarget, node.right,
        negated: false);
  }

  @override
  js_ast.Expression visitEqualsNull(EqualsNull node) {
    return _emitCoreIdenticalCall([node.expression, NullLiteral()],
        negated: false);
  }

  js_ast.Expression _emitMethodCall(Expression receiver, Member target,
      Arguments arguments, InvocationExpression node) {
    var name = node.name.text;

    /// Returns `true` when [node] represents an invocation of `List.add()` that
    /// can be optimized.
    ///
    /// The optimized add operation can skip checks for a growable or modifiable
    /// list and the element type is known to be invariant so it can skip the
    /// type check.
    bool isNativeListInvariantAdd(InvocationExpression node) {
      Expression receiver;
      if (receiver != null && node.name.text == 'add') {
        // The call to add is marked as invariant, so the type check on the
        // parameter to add is not needed.
        if (receiver is VariableGet &&
            receiver.variable.isFinal &&
            !receiver.variable.isLate) {
          // The receiver is a final variable, so it only contains the
          // initializer value. Also, avoid late variables in case the CFE
          // lowering of late variables is changed in the future.
          if (receiver.variable.initializer is ListLiteral) {
            // The initializer is a list literal, so we know the list can be
            // grown, modified, and is represented by a JavaScript Array.
            return true;
          }
        }
      }
      return false;
    }

    if (isOperatorMethodName(name) && arguments.named.isEmpty) {
      var argLength = arguments.positional.length;
      if (argLength == 0) {
        return _emitUnaryOperator(receiver, target, node);
      } else if (argLength == 1) {
        return _emitBinaryOperator(
            receiver, target, arguments.positional[0], node);
      }
    }

    var jsReceiver = _visitExpression(receiver);
    var args = _emitArgumentList(arguments, target: target);

    if (isNativeListInvariantAdd(node)) {
      return js.call('#.push(#)', [jsReceiver, args]);
    }

    var isCallingDynamicField = target is Member &&
        target.hasGetter &&
        _isDynamicOrFunction(target.getterType);
    if (name == 'call') {
      var receiverType = receiver.getStaticType(_staticTypeContext);
      if (isCallingDynamicField || _isDynamicOrFunction(receiverType)) {
        return _emitDynamicInvoke(jsReceiver, null, args, arguments);
      } else if (_isDirectCallable(receiverType)) {
        // Call methods on function types should be handled as function calls.
        return js_ast.Call(jsReceiver, args);
      }
    }

    var jsName = _emitMemberName(name, member: target);

    // Handle Object methods that are supported by `null`.
    if (_isObjectMethodCall(name, arguments)) {
      if (isNullable(receiver)) {
        // If the receiver is nullable, use a helper so calls like
        // `null.toString()` will work.
        return runtimeCall('#(#, #)', [name, jsReceiver, args]);
      }
      // Otherwise generate this as a normal typed method call.
    } else if (target == null || isCallingDynamicField) {
      return _emitDynamicInvoke(jsReceiver, jsName, args, arguments);
    }
    // TODO(jmesserly): remove when Kernel desugars this for us.
    // Handle `o.m(a)` where `o.m` is a getter returning a class with `call`.
    if (target is Field || target is Procedure && target.isAccessor) {
      var fromType = target.getterType;
      if (fromType is InterfaceType) {
        var callName = _implicitCallTarget(fromType);
        if (callName != null) {
          return js.call('#.#.#(#)', [jsReceiver, jsName, callName, args]);
        }
      }
    }
    return js.call('#.#(#)', [jsReceiver, jsName, args]);
  }

  js_ast.Expression _emitDynamicInvoke(
      js_ast.Expression fn,
      js_ast.Expression methodName,
      Iterable<js_ast.Expression> args,
      Arguments arguments) {
    var jsArgs = <Object>[fn];
    String jsCode;

    var typeArgs = arguments.types;
    if (typeArgs.isNotEmpty) {
      jsArgs.add(args.take(typeArgs.length));
      args = args.skip(typeArgs.length);
      if (methodName != null) {
        jsCode = 'dgsend$_replSuffix(#, [#], #';
        jsArgs.add(methodName);
      } else {
        jsCode = 'dgcall(#, [#]';
      }
    } else if (methodName != null) {
      jsCode = 'dsend$_replSuffix(#, #';
      jsArgs.add(methodName);
    } else {
      jsCode = 'dcall(#';
    }

    var hasNamed = arguments.named.isNotEmpty;
    if (hasNamed) {
      jsCode += ', [#], #)';
      jsArgs.add(args.take(args.length - 1));
      jsArgs.add(args.last);
    } else {
      jsArgs.add(args);
      jsCode += ', [#])';
    }

    return runtimeCall(jsCode, jsArgs);
  }

  bool _isDirectCallable(DartType t) =>
      t is FunctionType || (t is InterfaceType && usesJSInterop(t.classNode));

  js_ast.Expression _implicitCallTarget(InterfaceType from) {
    var c = from.classNode;
    var member = _hierarchy.getInterfaceMember(c, Name('call'));
    if (member is Procedure && !member.isAccessor && !usesJSInterop(c)) {
      return _emitMemberName('call', member: member);
    }
    return null;
  }

  bool _isDynamicOrFunction(DartType t) =>
      DartTypeEquivalence(_coreTypes, ignoreTopLevelNullability: true)
          .areEqual(t, _coreTypes.functionNonNullableRawType) ||
      t == const DynamicType();

  js_ast.Expression _emitUnaryOperator(
      Expression expr, Member target, InvocationExpression node) {
    var op = node.name.text;
    if (target != null) {
      var dispatchType = _coreTypes.legacyRawType(target.enclosingClass);
      if (_typeRep.unaryOperationIsPrimitive(dispatchType)) {
        if (op == '~') {
          if (_typeRep.isNumber(dispatchType)) {
            return _coerceBitOperationResultToUnsigned(
                node, js.call('~#', notNull(expr)));
          }
          return _emitOperatorCall(expr, target, op, []);
        }
        if (op == 'unary-') op = '-';
        return js.call('$op#', notNull(expr));
      }
    }
    return _emitOperatorCall(expr, target, op, []);
  }

  /// Bit operations are coerced to values on [0, 2^32). The coercion changes
  /// the interpretation of the 32-bit value from signed to unsigned.  Most
  /// JavaScript operations interpret their operands as signed and generate
  /// signed results.
  js_ast.Expression _coerceBitOperationResultToUnsigned(
      Expression node, js_ast.Expression uncoerced) {
    // Don't coerce if the parent will coerce.
    var parent = node.parent;
    if (parent is InvocationExpression && _nodeIsBitwiseOperation(parent)) {
      return uncoerced;
    }

    // Don't do a no-op coerce if the most significant bit is zero.
    if (_is31BitUnsigned(node)) return uncoerced;

    // If the consumer of the expression is '==' or '!=' with a constant that
    // fits in 31 bits, adding a coercion does not change the result of the
    // comparison, e.g.  `a & ~b == 0`.
    Expression left;
    Expression right;
    String op;
    if (parent is InvocationExpression &&
        parent.arguments.positional.length == 1) {
      op = parent.name.text;
      left = getInvocationReceiver(parent);
      right = parent.arguments.positional[0];
    } else if (parent is EqualsCall) {
      left = parent.left;
      right = parent.right;
      op = '==';
    } else if (parent is EqualsNull) {
      left = parent.expression;
      right = NullLiteral();
      op = '==';
    }
    if (left != null) {
      if (op == '==') {
        const MAX = 0x7fffffff;
        if (_asIntInRange(right, 0, MAX) != null) return uncoerced;
        if (_asIntInRange(left, 0, MAX) != null) return uncoerced;
      } else if (op == '>>') {
        if (_isDefinitelyNonNegative(left) &&
            _asIntInRange(right, 0, 31) != null) {
          // Parent will generate `# >>> n`.
          return uncoerced;
        }
      }
    }
    return js.call('# >>> 0', uncoerced);
  }

  bool _nodeIsBitwiseOperation(InvocationExpression node) {
    switch (node.name.text) {
      case '&':
      case '|':
      case '^':
      case '~':
        return true;
    }
    return false;
  }

  int _asIntInRange(Expression expr, int low, int high) {
    if (expr is IntLiteral) {
      if (expr.value >= low && expr.value <= high) return expr.value;
      return null;
    }
    if (_constants.isConstant(expr)) {
      var c = _constants.evaluate(expr);
      if (c is IntConstant && c.value >= low && c.value <= high) return c.value;
    }
    return null;
  }

  bool _isDefinitelyNonNegative(Expression expr) {
    if (expr is IntLiteral) return expr.value >= 0;

    // TODO(sra): Lengths of known list types etc.
    return expr is InvocationExpression && _nodeIsBitwiseOperation(expr);
  }

  /// Does the parent of [node] mask the result to [width] bits or fewer?
  bool _parentMasksToWidth(Expression node, int width) {
    var parent = node.parent;
    if (parent == null) return false;
    if (parent is InvocationExpression && _nodeIsBitwiseOperation(parent)) {
      if (parent.name.text == '&' && parent.arguments.positional.length == 1) {
        var left = getInvocationReceiver(parent);
        var right = parent.arguments.positional[0];
        final MAX = (1 << width) - 1;
        if (left != null) {
          if (_asIntInRange(right, 0, MAX) != null) return true;
          if (_asIntInRange(left, 0, MAX) != null) return true;
        }
      }
      return _parentMasksToWidth(parent, width);
    }
    return false;
  }

  /// Determines if the result of evaluating [expr] will be an non-negative
  /// value that fits in 31 bits.
  bool _is31BitUnsigned(Expression expr) {
    const MAX = 32; // Includes larger and negative values.
    /// Determines how many bits are required to hold result of evaluation
    /// [expr].  [depth] is used to bound exploration of huge expressions.
    int bitWidth(Expression expr, int depth) {
      if (expr is IntLiteral) {
        return expr.value >= 0 ? expr.value.bitLength : MAX;
      }
      if (++depth > 5) return MAX;
      if (expr is InvocationExpression &&
          expr.arguments.positional.length == 1) {
        var left = getInvocationReceiver(expr);
        var right = expr.arguments.positional[0];
        if (left != null) {
          switch (expr.name.text) {
            case '&':
              return min(bitWidth(left, depth), bitWidth(right, depth));

            case '|':
            case '^':
              return max(bitWidth(left, depth), bitWidth(right, depth));

            case '>>':
              var shiftValue = _asIntInRange(right, 0, 31);
              if (shiftValue != null) {
                var leftWidth = bitWidth(left, depth);
                return leftWidth == MAX ? MAX : max(0, leftWidth - shiftValue);
              }
              return MAX;

            case '<<':
              var leftWidth = bitWidth(left, depth);
              var shiftValue = _asIntInRange(right, 0, 31);
              if (shiftValue != null) {
                return min(MAX, leftWidth + shiftValue);
              }
              var rightWidth = bitWidth(right, depth);
              if (rightWidth <= 5) {
                // e.g.  `1 << (x & 7)` has a rightWidth of 3, so shifts by up to
                // (1 << 3) - 1 == 7 bits.
                return min(MAX, leftWidth + ((1 << rightWidth) - 1));
              }
              return MAX;
            default:
              return MAX;
          }
        }
      }
      var value = _asIntInRange(expr, 0, 0x7fffffff);
      if (value != null) return value.bitLength;
      return MAX;
    }

    return bitWidth(expr, 0) < 32;
  }

  js_ast.Expression _emitBinaryOperator(Expression left, Member target,
      Expression right, InvocationExpression node) {
    var op = node.name.text;
    if (op == '==') return _emitEqualityOperator(left, target, right);

    // TODO(jmesserly): using the target type here to work around:
    // https://github.com/dart-lang/sdk/issues/33293
    if (target != null) {
      var targetClass = target.enclosingClass;
      var leftType = _coreTypes.legacyRawType(targetClass);
      var rightType = right.getStaticType(_staticTypeContext);

      if (_typeRep.binaryOperationIsPrimitive(leftType, rightType) ||
          leftType == _types.coreTypes.stringLegacyRawType && op == '+') {
        // Inline operations on primitive types where possible.
        // TODO(jmesserly): inline these from dart:core instead of hardcoding
        // the implementation details here.

        /// Emits an inlined binary operation using the JS [code], adding null
        /// checks if needed to ensure we throw the appropriate error.
        js_ast.Expression binary(String code) {
          return js.call(code, [notNull(left), notNull(right)]);
        }

        js_ast.Expression bitwise(String code) {
          return _coerceBitOperationResultToUnsigned(node, binary(code));
        }

        /// Similar to [binary] but applies a boolean conversion to the right
        /// operand, to match the boolean bitwise operators in dart:core.
        ///
        /// Short circuiting operators should not be used in [code], because the
        /// null checks for both operands must happen unconditionally.
        js_ast.Expression bitwiseBool(String code) {
          return js.call(code, [notNull(left), _visitTest(right)]);
        }

        switch (op) {
          case '~/':
            // `a ~/ b` is equivalent to `(a / b).truncate()`
            return js.call('(# / #).#()', [
              notNull(left),
              notNull(right),
              _emitMemberName('truncate', memberClass: targetClass)
            ]);

          case '%':
            // TODO(sra): We can generate `a % b + 0` if both are non-negative
            // (the `+ 0` is to coerce -0.0 to 0).
            return _emitOperatorCall(left, target, op, [right]);

          case '&':
            return _typeRep.isBoolean(leftType)
                ? bitwiseBool('!!(# & #)')
                : bitwise('# & #');

          case '|':
            return _typeRep.isBoolean(leftType)
                ? bitwiseBool('!!(# | #)')
                : bitwise('# | #');

          case '^':
            return _typeRep.isBoolean(leftType)
                ? bitwiseBool('# !== #')
                : bitwise('# ^ #');

          case '>>':
            var shiftCount = _asIntInRange(right, 0, 31);
            if (_is31BitUnsigned(left) && shiftCount != null) {
              return binary('# >> #');
            }
            if (_isDefinitelyNonNegative(left) && shiftCount != null) {
              return binary('# >>> #');
            }
            // If the context selects out only bits that can't be affected by the
            // sign position we can use any JavaScript shift, `(x >> 6) & 3`.
            if (shiftCount != null &&
                _parentMasksToWidth(node, 31 - shiftCount)) {
              return binary('# >> #');
            }
            return _emitOperatorCall(left, target, op, [right]);

          case '<<':
            if (_is31BitUnsigned(node)) {
              // Result is 31 bit unsigned which implies the shift count was small
              // enough not to pollute the sign bit.
              return binary('# << #');
            }
            if (_asIntInRange(right, 0, 31) != null) {
              return _coerceBitOperationResultToUnsigned(
                  node, binary('# << #'));
            }
            return _emitOperatorCall(left, target, op, [right]);

          case '>>>':
            if (_asIntInRange(right, 0, 31) != null) {
              return binary('# >>> #');
            }
            return _emitOperatorCall(left, target, op, [right]);

          default:
            // TODO(vsm): When do Dart ops not map to JS?
            return binary('# $op #');
        }
      }
    }

    return _emitOperatorCall(left, target, op, [right]);
  }

  js_ast.Expression _emitEqualityOperator(
      Expression left, Member target, Expression right,
      {bool negated = false}) {
    var targetClass = target?.enclosingClass;
    var leftType = left.getStaticType(_staticTypeContext);

    // Conceptually `x == y` in Dart is defined as:
    //
    // If either x or y is null, then they are equal iff they are both null.
    // Otherwise, equality is the result of calling `x.==(y)`.
    //
    // In practice, `x.==(y)` is equivalent to `identical(x, y)` in many cases:
    // - when either side is known to be `null` (literal or Null type)
    // - left side is an enum
    // - left side is a primitive type
    //
    // We also compile `operator ==` methods to ensure they check the right side
    // for null`. This allows us to skip the check at call sites.
    //
    // TODO(leafp,jmesserly): we could use class hierarchy analysis to check
    // if `operator ==` was overridden, similar to how we devirtualize private
    // fields.
    //
    // If we know that the left type uses identity for equality, we can
    // sometimes emit better code, either `===` or `==`.
    var isEnum = leftType is InterfaceType && leftType.classNode.isEnum;

    var usesIdentity = _typeRep.isPrimitive(leftType) ||
        isEnum ||
        _isNull(left) ||
        _isNull(right);

    if (usesIdentity) {
      return _emitCoreIdenticalCall([left, right], negated: negated);
    }

    // If the left side is nullable, we need to use a runtime helper to check
    // for null. We could inline the null check, but it did not seem to have
    // a measurable performance effect (possibly the helper is simple enough to
    // be inlined).
    if (isNullable(left)) {
      return js.call(negated ? '!#.equals(#, #)' : '#.equals(#, #)',
          [runtimeModule, _visitExpression(left), _visitExpression(right)]);
    }

    // Otherwise we emit a call to the == method.
    return js.call(negated ? '!#[#](#)' : '#[#](#)', [
      _visitExpression(left),
      _emitMemberName('==', memberClass: targetClass),
      _visitExpression(right)
    ]);
  }

  /// Emits a generic send, like an operator method.
  ///
  /// **Please note** this function does not support method invocation syntax
  /// `obj.name(args)` because that could be a getter followed by a call.
  /// See [visitMethodInvocation].
  js_ast.Expression _emitOperatorCall(
      Expression receiver, Member target, String name, List<Expression> args) {
    // TODO(jmesserly): calls that don't pass `element` are probably broken for
    // `super` calls from disallowed super locations.
    var memberName = _emitMemberName(name, member: target);
    if (target == null) {
      // dynamic dispatch
      var dynamicHelper = const {'[]': 'dindex', '[]=': 'dsetindex'}[name];
      if (dynamicHelper != null) {
        return runtimeCall('$dynamicHelper(#, #)',
            [_visitExpression(receiver), _visitExpressionList(args)]);
      } else {
        return runtimeCall('dsend(#, #, [#])', [
          _visitExpression(receiver),
          memberName,
          _visitExpressionList(args)
        ]);
      }
    }

    // Generic dispatch to a statically known method.
    return js.call('#.#(#)',
        [_visitExpression(receiver), memberName, _visitExpressionList(args)]);
  }

  // TODO(jmesserly): optimize super operators for kernel
  @override
  js_ast.Expression visitSuperMethodInvocation(SuperMethodInvocation node) {
    var target = node.interfaceTarget;
    return js_ast.Call(_emitSuperTarget(target),
        _emitArgumentList(node.arguments, target: target));
  }

  /// Emits the [js_ast.PropertyAccess] for accessors or method calls to
  /// [jsTarget].[jsName], replacing `super` if it is not allowed in scope.
  js_ast.PropertyAccess _emitSuperTarget(Member member, {bool setter = false}) {
    var jsName = _emitMemberName(member.name.text, member: member);
    if (member is Field && !_virtualFields.isVirtual(member)) {
      return js_ast.PropertyAccess(js_ast.This(), jsName);
    }
    if (_superAllowed) return js_ast.PropertyAccess(js_ast.Super(), jsName);

    // If we can't emit `super` in this context, generate a helper that does it
    // for us, and call the helper.
    var name = member.name.text;
    var jsMethod = _superHelpers.putIfAbsent(name, () {
      var isAccessor = member is Procedure ? member.isAccessor : true;
      if (isAccessor) {
        assert(member is Procedure
            ? member.isSetter == setter
            : !setter || !(member as Field).isFinal);
        var fn = js.fun(
            setter
                ? 'function(x) { super[#] = x; }'
                : 'function() { return super[#]; }',
            [jsName]);

        return js_ast.Method(_emitTemporaryId(name), fn,
            isGetter: !setter, isSetter: setter);
      } else {
        var function = member.function;
        var params = [
          ..._emitTypeFormals(function.typeParameters),
          for (var param in function.positionalParameters)
            _emitIdentifier(param.name),
          if (function.namedParameters.isNotEmpty) namedArgumentTemp,
        ];

        var fn = js.fun(
            'function(#) { return super[#](#); }', [params, jsName, params]);
        name = js_ast.friendlyNameForDartOperator[name] ?? name;
        return js_ast.Method(_emitTemporaryId(name), fn);
      }
    });
    return js_ast.PropertyAccess(js_ast.This(), jsMethod.name);
  }

  /// If [e] is a [TypeLiteral] or a [TypeLiteralConstant] expression, return
  /// the underlying [DartType], otherwise returns null.
  // TODO(sigmund,nshahan): remove all uses of type literals in the runtime
  // libraries, so that this pattern can be deleted.
  DartType getTypeLiteralType(Expression e) {
    if (e is TypeLiteral) return e.type;
    if (e is ConstantExpression) {
      var constant = e.constant;
      if (constant is TypeLiteralConstant) {
        return constant.type.withDeclaredNullability(Nullability.nonNullable);
      }
    }
    return null;
  }

  @override
  js_ast.Expression visitStaticInvocation(StaticInvocation node) {
    var target = node.target;
    if (isInlineJS(target)) return _emitInlineJSCode(node) as js_ast.Expression;
    if (target.isFactory) return _emitFactoryInvocation(node);

    // Optimize some internal SDK calls.
    if (isSdkInternalRuntime(target.enclosingLibrary)) {
      var name = target.name.text;
      if (node.arguments.positional.isEmpty &&
          node.arguments.types.length == 1) {
        var type = node.arguments.types.single;
        if (name == 'typeRep') return _emitType(type);
        if (name == 'legacyTypeRep') {
          return _emitType(type.withDeclaredNullability(Nullability.legacy));
        }
        if (name == 'getGenericClassStatic') {
          if (type is InterfaceType) {
            return _emitTopLevelNameNoInterop(type.classNode, suffix: '\$');
          }
          if (type is FutureOrType) {
            return _emitFutureOrNameNoInterop(suffix: '\$');
          }
        }
      } else if (node.arguments.positional.length == 1) {
        var firstArg = node.arguments.positional[0];
        var type = getTypeLiteralType(firstArg);
        if (name == 'unwrapType' && type != null) {
          return _emitType(type);
        }
        if (name == 'extensionSymbol' && firstArg is StringLiteral) {
          return getSymbol(getExtensionSymbolInternal(firstArg.value));
        }

        if (name == 'compileTimeFlag' && firstArg is StringLiteral) {
          var flagName = firstArg.value;
          if (flagName == 'soundNullSafety') {
            return js.boolean(_options.soundNullSafety);
          }
          throw UnsupportedError('Invalid flag in call to $name: $flagName');
        }
      } else if (node.arguments.positional.length == 2) {
        var firstArg = node.arguments.positional[0];
        var secondArg = node.arguments.positional[1];
        var type = getTypeLiteralType(secondArg);
        if (name == '_jsInstanceOf' && type != null) {
          return js.call('# instanceof #', [
            _visitExpression(firstArg),
            _emitType(type.withDeclaredNullability(Nullability.nonNullable))
          ]);
        }

        if (name == '_equalType' && type != null) {
          return js.call('# === #', [
            _visitExpression(firstArg),
            _emitType(type.withDeclaredNullability(Nullability.nonNullable))
          ]);
        }
      }
    }
    if (target == _coreTypes.identicalProcedure) {
      return _emitCoreIdenticalCall(node.arguments.positional);
    }
    if (_isDebuggerCall(target)) {
      return _emitDebuggerCall(node) as js_ast.Expression;
    }

    var fn = _emitStaticTarget(target);
    var args = _emitArgumentList(node.arguments, target: target);
    return js_ast.Call(fn, args);
  }

  bool _isDebuggerCall(Procedure target) {
    return target.name.text == 'debugger' &&
        target.enclosingLibrary.importUri.toString() == 'dart:developer';
  }

  js_ast.Node _emitDebuggerCall(StaticInvocation node) {
    var args = node.arguments.named;
    var isStatement = node.parent is ExpressionStatement;
    var debuggerStatement =
        js_ast.DebuggerStatement().withSourceInformation(_nodeStart(node));
    if (args.isEmpty) {
      // Inline `debugger()` with no arguments, as a statement if possible,
      // otherwise as an immediately invoked function.
      return isStatement
          ? debuggerStatement
          : js.call('(() => { #; return true})()', [debuggerStatement]);
    }

    // The signature of `debugger()` is:
    //
    //     bool debugger({bool when: true, String message})
    //
    // This code path handles the named arguments `when` and/or `message`.
    // Both must be evaluated in the supplied order, and then `when` is used
    // to decide whether to break or not.
    //
    // We also need to return the value of `when`.
    var jsArgs = args.map(_emitNamedExpression).toList();
    var when = args.length == 1
        // For a single `when` argument, use it.
        //
        // For a single `message` argument, use `{message: ...}`, which
        // coerces to true (the default value of `when`).
        ? (args[0].name == 'when'
            ? jsArgs[0].value
            : js_ast.ObjectInitializer(jsArgs))
        // If we have both `message` and `when` arguments, evaluate them in
        // order, then extract the `when` argument.
        : js.call('#.when', js_ast.ObjectInitializer(jsArgs));
    return isStatement
        ? js.statement('if (#) #;', [when, debuggerStatement])
        : js.call(
            '# && (() => { #; return true })()', [when, debuggerStatement]);
  }

  /// Emits the target of a [StaticInvocation], [StaticGet], or [StaticSet].
  js_ast.Expression _emitStaticTarget(Member target) {
    var c = target.enclosingClass;
    if (c != null) {
      // A static native element should just forward directly to the JS type's
      // member, for example `Css.supports(...)` in dart:html should be replaced
      // by a direct call to the DOM API: `global.CSS.supports`.
      if (_isExternal(target) && (target as Procedure).isStatic) {
        var nativeName = _extensionTypes.getNativePeers(c);
        if (nativeName.isNotEmpty) {
          var memberName = _annotationName(target, isJSName) ??
              _emitStaticMemberName(target.name.text, target);
          return runtimeCall('global.#.#', [nativeName[0], memberName]);
        }
      }
      return js_ast.PropertyAccess(_emitStaticClassName(c),
          _emitStaticMemberName(target.name.text, target));
    }
    return _emitTopLevelName(target);
  }

  List<js_ast.Expression> _emitArgumentList(Arguments node,
      {bool types = true, Member target}) {
    types = types && _reifyGenericFunction(target);
    final isJsInterop = target != null && isJsMember(target);
    return [
      if (types)
        for (var typeArg in node.types) _emitType(typeArg),
      for (var arg in node.positional)
        if (arg is StaticInvocation &&
            isJSSpreadInvocation(arg.target) &&
            arg.arguments.positional.length == 1)
          js_ast.Spread(_visitExpression(arg.arguments.positional[0]))
        else if (isJsInterop)
          _visitExpression(_assertInterop(arg))
        else
          _visitExpression(arg),
      if (node.named.isNotEmpty)
        js_ast.ObjectInitializer([
          for (var arg in node.named) _emitNamedExpression(arg, isJsInterop)
        ]),
    ];
  }

  js_ast.Property _emitNamedExpression(NamedExpression arg,
      [bool isJsInterop = false]) {
    var value = isJsInterop ? _assertInterop(arg.value) : arg.value;
    return js_ast.Property(propertyName(arg.name), _visitExpression(value));
  }

  /// Emits code for the `JS(...)` macro.
  js_ast.Node _emitInlineJSCode(StaticInvocation node) {
    var args = node.arguments.positional;
    // arg[0] is static return type, used in `RestrictedStaticTypeAnalyzer`
    var code = args[1];
    List<Expression> templateArgs;
    String source;
    if (code is StringConcatenation) {
      if (code.expressions.every((e) => e is StringLiteral)) {
        templateArgs = args.skip(2).toList();
        source = code.expressions.map((e) => (e as StringLiteral).value).join();
      } else {
        if (args.length > 2) {
          throw ArgumentError(
              "Can't mix template args and string interpolation in JS calls: "
              '`$node`');
        }
        templateArgs = <Expression>[];
        source = code.expressions.map((expression) {
          if (expression is StringLiteral) {
            return expression.value;
          } else {
            templateArgs.add(expression);
            return '#';
          }
        }).join();
      }
    } else {
      templateArgs = args.skip(2).toList();
      source = (code as StringLiteral).value;
    }

    // TODO(jmesserly): arguments to JS() that contain type literals evaluate to
    // the raw runtime type instead of the wrapped Type object.
    // We can clean this up by switching to `unwrapType(<type literal>)`, which
    // the compiler will then optimize.
    var wasInForeignJS = _isInForeignJS;
    _isInForeignJS = true;
    var jsArgs = templateArgs.map(_visitExpression).toList();
    _isInForeignJS = wasInForeignJS;

    var result = js.parseForeignJS(source).instantiate(jsArgs);

    // Add a check to make sure any JS() values from a native type are typed
    // properly in sound null-safety.
    if (_isWebLibrary(_currentLibrary.importUri) && _options.soundNullSafety) {
      var type = node.getStaticType(_staticTypeContext);
      if (type.isPotentiallyNonNullable) {
        result = runtimeCall('checkNativeNonNull(#)', [result]);
      }
    }

    assert(result is js_ast.Expression ||
        result is js_ast.Statement && node.parent is ExpressionStatement);
    return result.withSourceInformation(_nodeStart(node));
  }

  bool _isWebLibrary(Uri importUri) =>
      importUri != null &&
      importUri.scheme == 'dart' &&
      (importUri.path == 'html' ||
          importUri.path == 'svg' ||
          importUri.path == 'indexed_db' ||
          importUri.path == 'web_audio' ||
          importUri.path == 'web_gl' ||
          importUri.path == 'web_sql' ||
          importUri.path == 'html_common');

  bool _isNull(Expression expr) =>
      expr is NullLiteral || expr.getStaticType(_staticTypeContext) is NullType;

  bool _doubleEqIsIdentity(Expression left, Expression right) {
    // If we statically know LHS or RHS is null we can use ==.
    if (_isNull(left) || _isNull(right)) return true;
    // If the representation of the  two types will not induce conversion in
    // JS then we can use == .
    return !_typeRep.equalityMayConvert(left.getStaticType(_staticTypeContext),
        right.getStaticType(_staticTypeContext));
  }

  bool _tripleEqIsIdentity(Expression left, Expression right) {
    // If either is non-nullable, then we don't need to worry about
    // equating null and undefined, and so we can use triple equals.
    return !isNullable(left) || !isNullable(right);
  }

  /// Returns true if [expr] can be null, optionally using [localIsNullable]
  /// for locals.
  ///
  /// If [localIsNullable] is not supplied, this will use the known list of
  /// [_notNullLocals].
  bool isNullable(Expression expr) => _nullableInference.isNullable(expr);

  js_ast.Expression _emitJSDoubleEq(List<js_ast.Expression> args,
      {bool negated = false}) {
    var op = negated ? '# != #' : '# == #';
    return js.call(op, args);
  }

  js_ast.Expression _emitJSTripleEq(List<js_ast.Expression> args,
      {bool negated = false}) {
    var op = negated ? '# !== #' : '# === #';
    return js.call(op, args);
  }

  js_ast.Expression _emitCoreIdenticalCall(List<Expression> args,
      {bool negated = false}) {
    if (args.length != 2) {
      // Shouldn't happen in typechecked code
      return runtimeCall(
          'throw(Error("compile error: calls to `identical` require 2 args")');
    }
    var left = args[0];
    var right = args[1];
    var jsArgs = [_visitExpression(left), _visitExpression(right)];
    if (_tripleEqIsIdentity(left, right)) {
      return _emitJSTripleEq(jsArgs, negated: negated);
    }
    if (_doubleEqIsIdentity(left, right)) {
      return _emitJSDoubleEq(jsArgs, negated: negated);
    }
    var code = negated ? '!#' : '#';
    return js.call(code,
        js_ast.Call(_emitTopLevelName(_coreTypes.identicalProcedure), jsArgs));
  }

  @override
  js_ast.Expression visitConstructorInvocation(ConstructorInvocation node) {
    var ctor = node.target;
    var ctorClass = ctor.enclosingClass;
    var args = node.arguments;
    if (isJSAnonymousType(ctorClass)) return _emitObjectLiteral(args, ctor);
    var result = js_ast.New(_emitConstructorName(node.constructedType, ctor),
        _emitArgumentList(args, types: false, target: ctor));

    return node.isConst ? canonicalizeConstObject(result) : result;
  }

  js_ast.Expression _emitFactoryInvocation(StaticInvocation node) {
    var args = node.arguments;
    var ctor = node.target;
    var ctorClass = ctor.enclosingClass;
    if (ctor.isExternal && hasJSInteropAnnotation(ctorClass)) {
      return _emitJSInteropNew(ctor, args);
    }

    var type = ctorClass.typeParameters.isEmpty
        ? _coreTypes.nonNullableRawType(ctorClass)
        : InterfaceType(ctorClass, Nullability.legacy, args.types);

    if (isFromEnvironmentInvocation(_coreTypes, node)) {
      var value = _constants.evaluate(node);
      if (value is PrimitiveConstant) {
        return visitConstant(value);
      }
    }

    if (args.positional.isEmpty &&
        args.named.isEmpty &&
        ctorClass.enclosingLibrary.importUri.scheme == 'dart') {
      // Skip the slow SDK factory constructors when possible.
      switch (ctorClass.name) {
        case 'Map':
        case 'HashMap':
        case 'LinkedHashMap':
          if (ctor.name.text == '') {
            return js.call('new #.new()', _emitMapImplType(type));
          } else if (ctor.name.text == 'identity') {
            return js.call(
                'new #.new()', _emitMapImplType(type, identity: true));
          }
          break;
        case 'Set':
        case 'HashSet':
        case 'LinkedHashSet':
          if (ctor.name.text == '') {
            return js.call('new #.new()', _emitSetImplType(type));
          } else if (ctor.name.text == 'identity') {
            return js.call(
                'new #.new()', _emitSetImplType(type, identity: true));
          }
          break;
        case 'List':
          if (ctor.name.text == '' && type is InterfaceType) {
            return _emitList(type.typeArguments[0], []);
          }
          break;
      }
    }

    var result = js_ast.Call(_emitConstructorName(type, ctor),
        _emitArgumentList(args, types: false));

    return node.isConst ? canonicalizeConstObject(result) : result;
  }

  js_ast.Expression _emitJSInteropNew(Member ctor, Arguments args) {
    var ctorClass = ctor.enclosingClass;
    if (isJSAnonymousType(ctorClass)) return _emitObjectLiteral(args, ctor);
    return js_ast.New(
        _emitConstructorName(_coreTypes.legacyRawType(ctorClass), ctor),
        _emitArgumentList(args, types: false, target: ctor));
  }

  js_ast.Expression _emitMapImplType(InterfaceType type, {bool identity}) {
    var typeArgs = type.typeArguments;
    if (typeArgs.isEmpty) {
      return _emitInterfaceType(type, emitNullability: false);
    }
    identity ??= _typeRep.isPrimitive(typeArgs[0]);
    var c = identity ? _identityHashMapImplClass : _linkedHashMapImplClass;
    return _emitInterfaceType(InterfaceType(c, Nullability.legacy, typeArgs),
        emitNullability: false);
  }

  js_ast.Expression _emitSetImplType(InterfaceType type, {bool identity}) {
    var typeArgs = type.typeArguments;
    if (typeArgs.isEmpty) {
      return _emitInterfaceType(type, emitNullability: false);
    }
    identity ??= _typeRep.isPrimitive(typeArgs[0]);
    var c = identity ? _identityHashSetImplClass : _linkedHashSetImplClass;
    return _emitInterfaceType(InterfaceType(c, Nullability.legacy, typeArgs),
        emitNullability: false);
  }

  js_ast.Expression _emitObjectLiteral(Arguments node, Member ctor) {
    var args = _emitArgumentList(node, types: false, target: ctor);
    if (args.isEmpty) return js.call('{}');
    assert(args.single is js_ast.ObjectInitializer);
    return args.single;
  }

  @override
  js_ast.Expression visitNot(Not node) {
    var operand = node.operand;
    if (operand is EqualsCall) {
      return _emitEqualityOperator(
          operand.left, operand.interfaceTarget, operand.right,
          negated: true);
    } else if (operand is EqualsNull) {
      return _emitCoreIdenticalCall([operand.expression, NullLiteral()],
          negated: true);
    } else if (operand is StaticInvocation &&
        operand.target == _coreTypes.identicalProcedure) {
      return _emitCoreIdenticalCall(operand.arguments.positional,
          negated: true);
    }

    // Logical negation, `!e`, is a boolean conversion context since it is
    // defined as `e ? false : true`.
    return js
        .call('!#', _visitTest(operand))
        .withSourceInformation(continueSourceMap) as js_ast.Expression;
  }

  @override
  js_ast.Expression visitNullCheck(NullCheck node) {
    var expr = node.operand;
    var jsExpr = _visitExpression(expr);
    // If the expression is non-nullable already, this is a no-op.
    return isNullable(expr) ? runtimeCall('nullCheck(#)', [jsExpr]) : jsExpr;
  }

  @override
  js_ast.Expression visitLogicalExpression(LogicalExpression node) {
    // The operands of logical boolean operators are subject to boolean
    // conversion.
    return _visitTest(node);
  }

  @override
  js_ast.Expression visitConditionalExpression(ConditionalExpression node) {
    var condition = _visitTest(node.condition);
    var then = _visitExpression(node.then);
    var otherwise = _visitExpression(node.otherwise);
    return js.call('# ? # : #', [condition, then, otherwise])
      ..sourceInformation =
          condition.sourceInformation ?? _nodeStart(node.condition);
  }

  @override
  js_ast.Expression visitStringConcatenation(StringConcatenation node) {
    var parts = <js_ast.Expression>[];
    for (var e in node.expressions) {
      var jsExpr = _visitExpression(e);
      if (jsExpr is js_ast.LiteralString && jsExpr.valueWithoutQuotes.isEmpty) {
        continue;
      }
      var type = e.getStaticType(_staticTypeContext);
      parts.add(DartTypeEquivalence(_coreTypes, ignoreTopLevelNullability: true)
                  .areEqual(type, _coreTypes.stringNonNullableRawType) &&
              !isNullable(e)
          ? jsExpr
          : runtimeCall('str(#)', [jsExpr]));
    }
    if (parts.isEmpty) return js.string('');
    return js_ast.Expression.binary(parts, '+');
  }

  @override
  js_ast.Expression visitListConcatenation(ListConcatenation node) {
    // Only occurs inside unevaluated constants.
    throw UnsupportedError('List concatenation');
  }

  @override
  js_ast.Expression visitSetConcatenation(SetConcatenation node) {
    // Only occurs inside unevaluated constants.
    throw UnsupportedError('Set concatenation');
  }

  @override
  js_ast.Expression visitMapConcatenation(MapConcatenation node) {
    // Only occurs inside unevaluated constants.
    throw UnsupportedError('Map concatenation');
  }

  @override
  js_ast.Expression visitInstanceCreation(InstanceCreation node) {
    // Only occurs inside unevaluated constants.
    throw UnsupportedError('Instance creation');
  }

  @override
  js_ast.Expression visitFileUriExpression(FileUriExpression node) {
    // Only occurs inside unevaluated constants.
    throw UnsupportedError('File URI expression');
  }

  @override
  js_ast.Expression visitConstructorTearOff(ConstructorTearOff node) {
    throw UnsupportedError('Constructor tear off');
  }

  @override
  js_ast.Expression visitRedirectingFactoryTearOff(
      RedirectingFactoryTearOff node) {
    throw UnsupportedError('RedirectingFactory tear off');
  }

  @override
  js_ast.Expression visitTypedefTearOff(TypedefTearOff node) {
    throw UnsupportedError('Typedef instantiation');
  }

  @override
  js_ast.Expression visitIsExpression(IsExpression node) {
    return _emitIsExpression(node.operand, node.type);
  }

  js_ast.Expression _emitIsExpression(Expression operand, DartType type) {
    // Generate `is` as `dart.is` or `typeof` depending on the RHS type.
    var lhs = _visitExpression(operand);
    var typeofName = _typeRep.typeFor(type).primitiveTypeOf;
    // Inline non-nullable primitive types other than int (which requires a
    // Math.floor check).
    if (typeofName != null &&
        type.nullability == Nullability.nonNullable &&
        type != _types.coreTypes.intNonNullableRawType) {
      return js.call('typeof # == #', [lhs, js.string(typeofName, "'")]);
    } else {
      return js.call('#.is(#)', [_emitType(type), lhs]);
    }
  }

  @override
  js_ast.Expression visitAsExpression(AsExpression node) {
    var fromExpr = node.operand;
    var jsFrom = _visitExpression(fromExpr);
    var to = node.type;
    var from = fromExpr.getStaticType(_staticTypeContext);

    // If the check was put here by static analysis to ensure soundness, we
    // can't skip it. For example, one could implement covariant generic caller
    // side checks like this:
    //
    //      typedef F<T>(T t);
    //      class C<T> {
    //        F<T> f;
    //        add(T t) {
    //          // required check `t as T`
    //        }
    //      }
    //      main() {
    //        C<Object> c = new C<int>()..f = (int x) => x.isEven;
    //        c.f('hi'); // required check `c.f as F<Object>`
    //        c.add('hi);
    //      }
    //
    var isTypeError = node.isTypeError;
    if (!isTypeError &&
        _types.isSubtypeOf(from, to, SubtypeCheckMode.withNullabilities)) {
      return jsFrom;
    }

    if (!isTypeError &&
        DartTypeEquivalence(_coreTypes, ignoreTopLevelNullability: true)
            .areEqual(from, to) &&
        _mustBeNonNullable(to)) {
      // If the underlying type is the same, we only need a null check.
      return runtimeCall('nullCast(#, #)', [jsFrom, _emitType(to)]);
    }

    // All Dart number types map to a JS double.  We can specialize these
    // cases.
    if (_typeRep.isNumber(from) && _typeRep.isNumber(to)) {
      // If `to` is some form of `num`, it should have been filtered above.

      // * -> double? | double* : no-op
      if (to == _coreTypes.doubleLegacyRawType ||
          to == _coreTypes.doubleNullableRawType) {
        return jsFrom;
      }

      // * -> double : null check
      if (to == _coreTypes.doubleNonNullableRawType) {
        if (from.nullability == Nullability.nonNullable) {
          return jsFrom;
        }
        return runtimeCall('nullCast(#, #)', [jsFrom, _emitType(to)]);
      }

      // * -> int : asInt check
      if (to == _coreTypes.intNonNullableRawType) {
        return runtimeCall('asInt(#)', [jsFrom]);
      }

      // * -> int? | int* : asNullableInt check
      if (to == _coreTypes.intLegacyRawType ||
          to == _coreTypes.intNullableRawType) {
        return runtimeCall('asNullableInt(#)', [jsFrom]);
      }
    }

    return _emitCast(jsFrom, to);
  }

  js_ast.Expression _emitCast(js_ast.Expression expr, DartType type) =>
      _types.isTop(type) ? expr : js.call('#.as(#)', [_emitType(type), expr]);

  @override
  js_ast.Expression visitSymbolLiteral(SymbolLiteral node) =>
      emitDartSymbol(node.value);

  @override
  js_ast.Expression visitTypeLiteral(TypeLiteral node) =>
      _emitTypeLiteral(node.type);

  js_ast.Expression _emitTypeLiteral(DartType type) {
    var typeRep = _emitType(type);
    // If the type is a type literal expression in Dart code, wrap the raw
    // runtime type in a "Type" instance.
    return _isInForeignJS ? typeRep : runtimeCall('wrapType(#)', [typeRep]);
  }

  @override
  js_ast.Expression visitThisExpression(ThisExpression node) => js_ast.This();

  @override
  js_ast.Expression visitRethrow(Rethrow node) {
    return runtimeCall('rethrow(#)', [_emitVariableRef(_rethrowParameter)]);
  }

  @override
  js_ast.Expression visitThrow(Throw node) =>
      runtimeCall('throw(#)', [_visitExpression(node.expression)]);

  @override
  js_ast.Expression visitListLiteral(ListLiteral node) {
    var elementType = node.typeArgument;
    var elements = _visitExpressionList(node.expressions);
    return _emitList(elementType, elements);
  }

  js_ast.Expression _emitList(
      DartType itemType, List<js_ast.Expression> items) {
    var list = js_ast.ArrayInitializer(items);

    // TODO(jmesserly): analyzer will usually infer `List<Object>` because
    // that is the least upper bound of the element types. So we rarely
    // generate a plain `List<dynamic>` anymore.
    if (itemType == const DynamicType()) return list;

    // Call `new JSArray<E>.of(list)`
    var arrayType = _emitInterfaceType(
        InterfaceType(_jsArrayClass, Nullability.legacy, [itemType]),
        emitNullability: false);
    return js.call('#.of(#)', [arrayType, list]);
  }

  js_ast.Expression _emitConstList(
      DartType elementType, List<js_ast.Expression> elements) {
    // dart.constList helper internally depends on _interceptors.JSArray.
    _declareBeforeUse(_jsArrayClass);
    return cacheConst(
        runtimeCall('constList([#], #)', [elements, _emitType(elementType)]));
  }

  @override
  js_ast.Expression visitSetLiteral(SetLiteral node) {
    // TODO(markzipan): remove const check when we use front-end const eval
    if (!node.isConst) {
      var setType = _emitInterfaceType(
          InterfaceType(
              _linkedHashSetClass, Nullability.legacy, [node.typeArgument]),
          emitNullability: false);
      if (node.expressions.isEmpty) {
        return js.call('#.new()', [setType]);
      }
      return js.call(
          '#.from([#])', [setType, _visitExpressionList(node.expressions)]);
    }
    return _emitConstSet(
        node.typeArgument, _visitExpressionList(node.expressions));
  }

  js_ast.Expression _emitConstSet(
      DartType elementType, List<js_ast.Expression> elements) {
    return cacheConst(
        runtimeCall('constSet(#, [#])', [_emitType(elementType), elements]));
  }

  @override
  js_ast.Expression visitMapLiteral(MapLiteral node) {
    var entries = [
      for (var e in node.entries) ...[
        _visitExpression(e.key),
        _visitExpression(e.value),
      ],
    ];

    // TODO(markzipan): remove const check when we use front-end const eval
    if (!node.isConst) {
      var mapType = _emitMapImplType(
          node.getStaticType(_staticTypeContext) as InterfaceType);
      if (node.entries.isEmpty) {
        return js.call('new #.new()', [mapType]);
      }
      return js.call('new #.from([#])', [mapType, entries]);
    }
    return _emitConstMap(node.keyType, node.valueType, entries);
  }

  js_ast.Expression _emitConstMap(
      DartType keyType, DartType valueType, List<js_ast.Expression> entries) {
    return cacheConst(runtimeCall('constMap(#, #, [#])',
        [_emitType(keyType), _emitType(valueType), entries]));
  }

  @override
  js_ast.Expression visitAwaitExpression(AwaitExpression node) =>
      js_ast.Yield(_visitExpression(node.operand));

  @override
  js_ast.Expression visitFunctionExpression(FunctionExpression node) {
    var fn = _emitArrowFunction(node);
    if (!_reifyFunctionType(node.function)) return fn;
    return _emitFunctionTagged(
        fn, node.getStaticType(_staticTypeContext) as FunctionType);
  }

  js_ast.ArrowFun _emitArrowFunction(FunctionExpression node) {
    var f = _emitFunction(node.function, null);
    js_ast.Node body = f.body;

    // Simplify `=> { return e; }` to `=> e`
    if (body is js_ast.Block) {
      var block = body as js_ast.Block;
      if (block.statements.length == 1) {
        var s = block.statements[0];
        if (s is js_ast.Block) {
          block = s as js_ast.Block;
          s = block.statements.length == 1 ? block.statements[0] : null;
        }
        if (s is js_ast.Return && s.value != null) body = s.value;
      }
    }

    // Convert `function(...) { ... }` to `(...) => ...`
    // This is for readability, but it also ensures correct `this` binding.
    return js_ast.ArrowFun(f.params, body);
  }

  @override
  js_ast.Expression visitStringLiteral(StringLiteral node) =>
      js.escapedString(node.value, '"');

  @override
  js_ast.Expression visitIntLiteral(IntLiteral node) => js.uint64(node.value);

  @override
  js_ast.Expression visitDoubleLiteral(DoubleLiteral node) =>
      js.number(node.value);

  @override
  js_ast.Expression visitBoolLiteral(BoolLiteral node) =>
      js_ast.LiteralBool(node.value);

  @override
  js_ast.Expression visitNullLiteral(NullLiteral node) => js_ast.LiteralNull();

  @override
  js_ast.Expression visitLet(Let node) {
    var v = node.variable;
    var init = _visitExpression(v.initializer);
    var body = _visitExpression(node.body);
    var temp = _tempVariables.remove(v);
    if (temp != null) {
      if (_letVariables != null) {
        init = js_ast.Assignment(temp, init);
        _letVariables.add(temp);
      } else {
        // TODO(jmesserly): make sure this doesn't happen on any performance
        // critical call path.
        //
        // Annotations on a top-level, non-lazy function type should be the only
        // remaining use.
        return js_ast.Call(js_ast.ArrowFun([temp], body), [init]);
      }
    }
    return js_ast.Binary(',', init, body);
  }

  @override
  js_ast.Expression visitBlockExpression(BlockExpression node) {
    var jsExpr = _visitExpression(node.value);
    var jsStmts = [
      for (var s in node.body.statements) _visitStatement(s),
      js_ast.Return(jsExpr),
    ];
    var jsBlock = js_ast.Block(jsStmts);
    // BlockExpressions with async operations must be constructed
    // with a generator instead of a lambda.
    var finder = YieldFinder();
    jsBlock.accept(finder);
    if (finder.hasYield) {
      js_ast.Expression genFn = js_ast.Fun([], jsBlock, isGenerator: true);
      if (usesThisOrSuper(genFn)) genFn = js.call('#.bind(this)', genFn);
      var asyncLibrary = emitLibraryName(_coreTypes.asyncLibrary);
      var returnType = _emitType(node.getStaticType(_staticTypeContext));
      var asyncCall =
          js.call('#.async(#, #)', [asyncLibrary, returnType, genFn]);
      return js_ast.Yield(asyncCall);
    }
    return js_ast.Call(js_ast.ArrowFun([], jsBlock), []);
  }

  @override
  js_ast.Expression visitInstantiation(Instantiation node) {
    return runtimeCall('gbind(#, #)', [
      _visitExpression(node.expression),
      node.typeArguments.map(_emitType).toList()
    ]);
  }

  @override
  js_ast.Expression visitLoadLibrary(LoadLibrary node) =>
      runtimeCall('loadLibrary(#, #)', [
        js.string(jsLibraryName(node.import.enclosingLibrary)),
        js.string(node.import.name)
      ]);

  // TODO(jmesserly): DDC loads all libraries eagerly.
  // See
  // https://github.com/dart-lang/sdk/issues/27776
  // https://github.com/dart-lang/sdk/issues/27777
  @override
  js_ast.Expression visitCheckLibraryIsLoaded(CheckLibraryIsLoaded node) =>
      runtimeCall('checkDeferredIsLoaded(#, #)', [
        js.string(jsLibraryName(node.import.enclosingLibrary)),
        js.string(node.import.name)
      ]);

  bool _reifyFunctionType(FunctionNode f) {
    if (_currentLibrary.importUri.scheme != 'dart') return true;
    var parent = f.parent;

    // SDK libraries can skip reification if they request it.
    bool reifyFunctionTypes(Expression a) =>
        isBuiltinAnnotation(a, '_js_helper', 'ReifyFunctionTypes');
    while (parent != null) {
      var a = findAnnotation(parent, reifyFunctionTypes);
      var value = _constants.getFieldValueFromAnnotation(a, 'value');
      if (value is bool) return value;
      parent = parent.parent;
    }
    return true;
  }

  bool _reifyTearoff(Member member) {
    return member is Procedure &&
        !member.isAccessor &&
        !member.isFactory &&
        !(_isInForeignJS && isBuildingSdk) &&
        !usesJSInterop(member) &&
        _reifyFunctionType(member.function);
  }

  /// Returns the name value of the `JSExportName` annotation (when compiling
  /// the SDK), or `null` if there's none. This is used to control the name
  /// under which functions are compiled and exported.
  String _jsExportName(NamedNode n) {
    var library = getLibrary(n);
    if (library == null || library.importUri.scheme != 'dart') return null;

    return _annotationName(n, isJSExportNameAnnotation);
  }

  /// If [node] has annotation matching [test] and the first argument is a
  /// string, this returns the string value.
  ///
  /// Calls [findAnnotation] followed by [getNameFromAnnotation].
  String _annotationName(NamedNode node, bool Function(Expression) test) {
    return _constants.getFieldValueFromAnnotation(
        findAnnotation(node, test), 'name') as String;
  }

  @override
  js_ast.Expression cacheConst(js_ast.Expression jsExpr) {
    if (isSdkInternalRuntime(_currentLibrary)) {
      return super.cacheConst(jsExpr);
    }
    return jsExpr;
  }

  @override
  js_ast.Expression visitConstant(Constant node) {
    if (node is StaticTearOffConstant) {
      // JS() or external JS consts should not be lazily loaded.
      var isSdk = node.target.enclosingLibrary.importUri.scheme == 'dart';
      if (_isInForeignJS) {
        return _emitStaticTarget(node.target);
      }
      if (node.target.isExternal && !isSdk) {
        return runtimeCall(
            'tearoffInterop(#)', [_emitStaticTarget(node.target)]);
      }
    }
    if (node is TypeLiteralConstant) {
      // We bypass the use of constants, since types are already canonicalized
      // in the DDC output. DDC emits type literals in two contexts:
      //   * Foreign JS functions: we use the non-nullable version of some types
      //     directly in the runtime libraries (e.g. dart:_runtime). For
      //     correctness of those libraries, we need to remove the legacy marker
      //     that was added by the CFE normalization of type literals.
      //
      //   * Regular user code: we need to emit a canonicalized type. We do so
      //     by calling `wrapType` on the type at runtime. By emitting the
      //     non-nullable version we save some redundant work at runtime.
      //     Technically, emitting a legacy type in this case would be correct,
      //     only more verbose and inefficient.
      var type = node.type;
      if (type.nullability == Nullability.legacy) {
        type = type.withDeclaredNullability(Nullability.nonNullable);
      }
      assert(!_isInForeignJS ||
          type.nullability == Nullability.nonNullable ||
          // The types dynamic, void, and Null all instrinsicly have
          // `Nullability.nullable` but are handled explicitly without emiting
          // the nullable runtime wrapper. They are safe to allow through
          // unchanged.
          type == const DynamicType() ||
          type == const NullType() ||
          type == const VoidType());
      return _emitTypeLiteral(type);
    }
    if (isSdkInternalRuntime(_currentLibrary) || node is PrimitiveConstant) {
      return super.visitConstant(node);
    }

    // Avoid caching constants during evaluation while scoping issues remain.
    // See: #44713
    if (_constTableCache.incrementalMode) {
      return super.visitConstant(node);
    }

    var constAlias = constAliasCache[node];
    if (constAlias != null) {
      return constAlias;
    }
    var constAliasString = 'C${constAliasCache.length}';
    var constAliasProperty = propertyName(constAliasString);

    _constTableCache[constAliasString] = js.call('void 0');
    var constAliasAccessor = _constTableCache.access(constAliasString);

    var constAccessor = js.call(
        '# || #.#', [constAliasAccessor, _constTable, constAliasProperty]);
    constAliasCache[node] = constAccessor;
    var constJs = super.visitConstant(node);

    var func = js_ast.Fun(
        [],
        js_ast.Block([
          js.statement('return # = #;', [constAliasAccessor, constJs])
        ]));
    var accessor = js_ast.Method(constAliasProperty, func, isGetter: true);
    _constLazyAccessors.add(accessor);
    return constAccessor;
  }

  @override
  js_ast.Expression visitNullConstant(NullConstant node) =>
      js_ast.LiteralNull();
  @override
  js_ast.Expression visitBoolConstant(BoolConstant node) =>
      js.boolean(node.value);
  @override
  js_ast.Expression visitIntConstant(IntConstant node) => js.number(node.value);
  @override
  js_ast.Expression visitDoubleConstant(DoubleConstant node) {
    var value = node.value;

    // Emit the constant as an integer, if possible.
    if (value.isFinite) {
      var intValue = value.toInt();
      const _MIN_INT32 = -0x80000000;
      const _MAX_INT32 = 0x7FFFFFFF;
      if (intValue.toDouble() == value &&
          intValue >= _MIN_INT32 &&
          intValue <= _MAX_INT32) {
        return js.number(intValue);
      }
    }
    if (value.isInfinite) {
      if (value.isNegative) {
        return js.call('-1 / 0');
      }
      return js.call('1 / 0');
    }
    if (value.isNaN) {
      return js.call('0 / 0');
    }
    return js.number(value);
  }

  @override
  js_ast.Expression visitStringConstant(StringConstant node) =>
      js.escapedString(node.value, '"');

  // DDC does not currently use the non-primivite constant nodes; rather these
  // are emitted via their normal expression nodes.
  @override
  js_ast.Expression defaultConstant(Constant node) => _emitInvalidNode(node);

  @override
  js_ast.Expression visitSymbolConstant(SymbolConstant node) =>
      emitDartSymbol(node.name);

  @override
  js_ast.Expression visitMapConstant(MapConstant node) {
    var entries = [
      for (var e in node.entries) ...[
        visitConstant(e.key),
        visitConstant(e.value),
      ],
    ];
    return _emitConstMap(node.keyType, node.valueType, entries);
  }

  @override
  js_ast.Expression visitListConstant(ListConstant node) => _emitConstList(
      node.typeArgument, node.entries.map(visitConstant).toList());

  @override
  js_ast.Expression visitSetConstant(SetConstant node) => _emitConstSet(
      node.typeArgument, node.entries.map(visitConstant).toList());

  @override
  js_ast.Expression visitInstanceConstant(InstanceConstant node) {
    _declareBeforeUse(node.classNode);
    js_ast.Property entryToProperty(MapEntry<Reference, Constant> entry) {
      var constant = visitConstant(entry.value);
      var member = entry.key.asField;
      var cls = member.enclosingClass;
      // Enums cannot be overridden, so we can safely use the field name
      // directly.  Otherwise, use a private symbol in case the field
      // was overridden.
      var symbol = cls.isEnum
          ? _emitMemberName(member.name.text, member: member)
          : getSymbol(_emitClassPrivateNameSymbol(
              cls.enclosingLibrary, getLocalClassName(cls), member));
      return js_ast.Property(symbol, constant);
    }

    var type = _emitInterfaceType(
        node.getType(_staticTypeContext) as InterfaceType,
        emitNullability: false);
    var prototype = js.call('#.prototype', [type]);
    var properties = [
      js_ast.Property(propertyName('__proto__'), prototype),
      for (var e in node.fieldValues.entries.toList().reversed)
        entryToProperty(e),
    ];
    return canonicalizeConstObject(
        js_ast.ObjectInitializer(properties, multiline: true));
  }

  /// Emits a private name JS Symbol for [member] unique to a Dart class
  /// [className].
  ///
  /// This is now required for fields of constant objects that may be overridden
  /// within the same library.
  js_ast.TemporaryId _emitClassPrivateNameSymbol(
      Library library, String className, Member member,
      [js_ast.TemporaryId id]) {
    var name = '$className.${member.name.text}';
    // Wrap the name as a symbol here so it matches what you would find at
    // runtime when you get all properties and symbols from an instance.
    memberNames[member] = 'Symbol($name)';
    return emitPrivateNameSymbol(library, name, id);
  }

  @override
  js_ast.Expression visitStaticTearOffConstant(StaticTearOffConstant node) {
    _declareBeforeUse(node.target.enclosingClass);
    return _emitStaticGet(node.target);
  }

  @override
  js_ast.Expression visitTypeLiteralConstant(TypeLiteralConstant node) =>
      _emitTypeLiteral(node.type);

  @override
  js_ast.Expression visitInstantiationConstant(InstantiationConstant node) =>
      canonicalizeConstObject(runtimeCall('gbind(#, #)', [
        visitConstant(node.tearOffConstant),
        node.types.map(_emitType).toList()
      ]));

  @override
  js_ast.Expression visitUnevaluatedConstant(UnevaluatedConstant node) =>
      throw UnsupportedError('Encountered an unevaluated constant: $node');

  @override
  js_ast.Expression visitFunctionTearOff(FunctionTearOff node) {
    return _emitPropertyGet(node.receiver, null, 'call');
  }
}

bool _isInlineJSFunction(Statement body) {
  var block = body;
  if (block is Block) {
    var statements = block.statements;
    if (statements.length != 1) return false;
    body = statements[0];
  }
  if (body is ReturnStatement) {
    var expr = body.expression;
    return expr is StaticInvocation && isInlineJS(expr.target);
  }
  return false;
}

/// Return true if this is one of the methods/properties on all Dart Objects
/// (toString, hashCode, noSuchMethod, runtimeType).
///
/// Operator == is excluded, as it is handled as part of the equality binary
/// operator.
bool _isObjectMember(String name) {
  // We could look these up on Object, but we have hard coded runtime helpers
  // so it's not really providing any benefit.
  switch (name) {
    case 'hashCode':
    case 'toString':
    case 'noSuchMethod':
    case 'runtimeType':
    case '==':
      return true;
  }
  return false;
}

bool _isObjectMethodTearoff(String name) =>
    name == 'toString' || name == 'noSuchMethod';

bool _isObjectMethodCall(String name, Arguments args) {
  if (name == 'toString') {
    return args.positional.isEmpty && args.named.isEmpty && args.types.isEmpty;
  } else if (name == 'noSuchMethod') {
    return args.positional.length == 1 &&
        args.named.isEmpty &&
        args.types.isEmpty;
  }
  return false;
}

class _SwitchLabelState {
  String label;
  js_ast.Identifier variable;

  _SwitchLabelState(this.label, this.variable);
}<|MERGE_RESOLUTION|>--- conflicted
+++ resolved
@@ -909,12 +909,6 @@
           }
           return _emitInterfaceType(t, emitNullability: emitNullability);
         } else if (t is FutureOrType) {
-<<<<<<< HEAD
-          _declareBeforeUse(_coreTypes.deprecatedFutureOrClass);
-          // TODO(45870) Add nullability wrappers to FutureOr.
-          return _emitFutureOrTypeWithArgument(
-              _emitDeferredType(t.typeArgument));
-=======
           var normalizedType = _normalizeFutureOr(t);
           if (normalizedType is FutureOrType) {
             _declareBeforeUse(_coreTypes.deprecatedFutureOrClass);
@@ -927,7 +921,6 @@
           }
           return _emitDeferredType(normalizedType,
               emitNullability: emitNullability);
->>>>>>> aa7d19d1
         } else if (t is TypeParameterType) {
           return _emitTypeParameterType(t, emitNullability: emitNullability);
         }
@@ -2858,16 +2851,9 @@
     // handle the nullability of the instantiated type appropriately.
     if (futureOr.nullability == Nullability.undetermined &&
         typeArgument.nullability == Nullability.undetermined) {
-<<<<<<< HEAD
-      return _emitFutureOrType(
-          futureOr.withDeclaredNullability(Nullability.nonNullable));
-    }
-    return _emitFutureOrType(futureOr);
-=======
       return futureOr.withDeclaredNullability(Nullability.nonNullable);
     }
     return futureOr;
->>>>>>> aa7d19d1
   }
 
   @override
