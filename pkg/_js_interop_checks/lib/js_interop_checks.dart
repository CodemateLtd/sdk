// Copyright (c) 2020, the Dart project authors.  Please see the AUTHORS file
// for details. All rights reserved. Use of this source code is governed by a
// BSD-style license that can be found in the LICENSE file.

import 'package:kernel/core_types.dart';
import 'package:kernel/kernel.dart';
import 'package:kernel/target/targets.dart';
import 'package:_fe_analyzer_shared/src/messages/codes.dart'
    show
        Message,
        LocatedMessage,
        messageJsInteropAnonymousFactoryPositionalParameters,
        messageJsInteropEnclosingClassJSAnnotation,
        messageJsInteropEnclosingClassJSAnnotationContext,
        messageJsInteropExternalMemberNotJSAnnotated,
        messageJsInteropIndexNotSupported,
        messageJsInteropNamedParameters,
        messageJsInteropNonExternalConstructor,
        messageJsInteropNonExternalMember,
        templateJsInteropDartClassExtendsJSClass,
        templateJsInteropJSClassExtendsDartClass,
        templateJsInteropNativeClassInAnnotation;

import 'src/js_interop.dart';

class JsInteropChecks extends RecursiveVisitor {
  final CoreTypes _coreTypes;
  final DiagnosticReporter<Message, LocatedMessage> _diagnosticsReporter;
  final Map<String, Class> _nativeClasses;
  bool _classHasJSAnnotation = false;
  bool _classHasAnonymousAnnotation = false;
  bool _libraryHasJSAnnotation = false;

  /// Libraries that use `external` to exclude from checks on external.
  static final Iterable<String> _pathsWithAllowedDartExternalUsage = <String>[
    '_foreign_helper', // for foreign helpers
    '_interceptors', // for ddc JS string
    '_native_typed_data',
    '_runtime', // for ddc types at runtime
    'async',
    'core', // for environment constructors
    'html',
    'html_common',
    'indexed_db',
    'js',
    'js_util',
    'svg',
    'web_audio',
    'web_gl',
    'web_sql'
  ];

  /// Native tests to exclude from checks on external.
  // TODO(rileyporter): Use ExternalName from CFE to exclude native tests.
  List<Pattern> _allowedNativeTestPatterns = [
    RegExp(r'(?<!generated_)tests/web/native'),
    RegExp(r'(?<!generated_)tests/web/internal'),
    'generated_tests/web/native/native_test',
    RegExp(r'(?<!generated_)tests/web_2/native'),
    RegExp(r'(?<!generated_)tests/web_2/internal'),
    'generated_tests/web_2/native/native_test',
  ];

  bool _libraryIsGlobalNamespace = false;
  // TODO(srujzs): This currently disables this check always. This check should
  // instead only be disabled up until a given language version.
  bool _disableJSNativeClassConflict = true;

  JsInteropChecks(
      this._coreTypes, this._diagnosticsReporter, this._nativeClasses);

  /// Extract all native class names from the [component].
  ///
  /// Returns a map from the name to the underlying Class node. This is a
  /// static method so that the result can be cached in the corresponding
  /// compiler target.
  static Map<String, Class> getNativeClasses(Component component) {
    Map<String, Class> nativeClasses = {};
    for (var library in component.libraries) {
      for (var cls in library.classes) {
        var nativeNames = getNativeNames(cls);
        for (var nativeName in nativeNames) {
          nativeClasses[nativeName] = cls;
        }
      }
    }
    return nativeClasses;
  }

  @override
  void defaultMember(Member member) {
    _checkJSInteropAnnotation(member);
    // TODO(43530): Disallow having JS interop annotations on non-external
    // members (class members or otherwise). Currently, they're being ignored.
    super.defaultMember(member);
  }

  @override
  void visitClass(Class cls) {
    _classHasJSAnnotation = hasJSInteropAnnotation(cls);
    _classHasAnonymousAnnotation = hasAnonymousAnnotation(cls);
    var superclass = cls.superclass;
    if (superclass != null && superclass != _coreTypes.objectClass) {
      var superHasJSAnnotation = hasJSInteropAnnotation(superclass);
      if (_classHasJSAnnotation && !superHasJSAnnotation) {
        _diagnosticsReporter.report(
            templateJsInteropJSClassExtendsDartClass.withArguments(
                cls.name, superclass.name),
            cls.fileOffset,
            cls.name.length,
            cls.location.file);
      } else if (!_classHasJSAnnotation && superHasJSAnnotation) {
        _diagnosticsReporter.report(
            templateJsInteropDartClassExtendsJSClass.withArguments(
                cls.name, superclass.name),
            cls.fileOffset,
            cls.name.length,
            cls.location.file);
      }
    }
<<<<<<< HEAD
    if (!_disableJSNativeClassConflict &&
=======
    // Since this is a breaking check, it is language-versioned.
    if (cls.enclosingLibrary.languageVersion >= Version(2, 13) &&
>>>>>>> 64a5583f
        _classHasJSAnnotation &&
        !_classHasAnonymousAnnotation &&
        _libraryIsGlobalNamespace) {
      var jsClass = getJSName(cls);
      if (jsClass.isEmpty) {
        // No rename, take the name of the class directly.
        jsClass = cls.name;
      } else {
        // Remove any global prefixes. Regex here is greedy and will only return
        // a value for `className` that doesn't start with 'self.' or 'window.'.
        var classRegexp = new RegExp(r'^((self|window)\.)*(?<className>.*)$');
        var matches = classRegexp.allMatches(jsClass);
        jsClass = matches.first.namedGroup('className');
      }
      if (_nativeClasses.containsKey(jsClass)) {
        var nativeClass = _nativeClasses[jsClass];
        _diagnosticsReporter.report(
            templateJsInteropNativeClassInAnnotation.withArguments(
                cls.name,
                nativeClass.name,
                nativeClass.enclosingLibrary.importUri.toString()),
            cls.fileOffset,
            cls.name.length,
            cls.location.file);
      }
    }
    super.visitClass(cls);
    _classHasAnonymousAnnotation = false;
    _classHasJSAnnotation = false;
  }

  @override
  void visitLibrary(Library lib) {
    _libraryHasJSAnnotation = hasJSInteropAnnotation(lib);
    _libraryIsGlobalNamespace = false;
    if (_libraryHasJSAnnotation) {
      var libraryAnnotation = getJSName(lib);
      var globalRegexp = new RegExp(r'^(self|window)(\.(self|window))*$');
      if (libraryAnnotation.isEmpty ||
          globalRegexp.hasMatch(libraryAnnotation)) {
        _libraryIsGlobalNamespace = true;
      }
    } else {
      _libraryIsGlobalNamespace = true;
    }
    super.visitLibrary(lib);
    _libraryIsGlobalNamespace = false;
    _libraryHasJSAnnotation = false;
  }

  @override
  void visitProcedure(Procedure procedure) {
    _checkJSInteropAnnotation(procedure);
    if (_classHasJSAnnotation && !procedure.isExternal) {
      // If not one of few exceptions, member is not allowed to exclude
      // `external` inside of a JS interop class.
      if (!(procedure.isAbstract ||
          procedure.isFactory ||
          procedure.isStatic)) {
        _diagnosticsReporter.report(
            messageJsInteropNonExternalMember,
            procedure.fileOffset,
            procedure.name.text.length,
            procedure.location.file);
      }
    }
    if (!_isJSInteropMember(procedure)) return;

    if (!procedure.isStatic &&
        (procedure.name.text == '[]=' || procedure.name.text == '[]')) {
      _diagnosticsReporter.report(
          messageJsInteropIndexNotSupported,
          procedure.fileOffset,
          procedure.name.text.length,
          procedure.location.file);
    }

    var isAnonymousFactory =
        _classHasAnonymousAnnotation && procedure.isFactory;

    if (isAnonymousFactory) {
      if (procedure.function != null &&
          !procedure.function.positionalParameters.isEmpty) {
        var firstPositionalParam = procedure.function.positionalParameters[0];
        _diagnosticsReporter.report(
            messageJsInteropAnonymousFactoryPositionalParameters,
            firstPositionalParam.fileOffset,
            firstPositionalParam.name.length,
            firstPositionalParam.location.file);
      }
    } else {
      // Only factory constructors for anonymous classes are allowed to have
      // named parameters.
      _checkNoNamedParameters(procedure.function);
    }
  }

  @override
  void visitConstructor(Constructor constructor) {
    _checkJSInteropAnnotation(constructor);
    if (_classHasJSAnnotation &&
        !constructor.isExternal &&
        !constructor.isSynthetic) {
      // Non-synthetic constructors must be annotated with `external`.
      _diagnosticsReporter.report(
          messageJsInteropNonExternalConstructor,
          constructor.fileOffset,
          constructor.name.text.length,
          constructor.location.file);
    }
    if (!_isJSInteropMember(constructor)) return;

    _checkNoNamedParameters(constructor.function);
  }

  /// Reports an error if [functionNode] has named parameters.
  void _checkNoNamedParameters(FunctionNode functionNode) {
    if (functionNode != null && !functionNode.namedParameters.isEmpty) {
      var firstNamedParam = functionNode.namedParameters[0];
      _diagnosticsReporter.report(
          messageJsInteropNamedParameters,
          firstNamedParam.fileOffset,
          firstNamedParam.name.length,
          firstNamedParam.location.file);
    }
  }

  /// Reports an error if [member] does not correctly use the JS interop
  /// annotation or the keyword `external`.
  void _checkJSInteropAnnotation(Member member) {
    var enclosingClass = member.enclosingClass;

    if (!_classHasJSAnnotation &&
        enclosingClass != null &&
        hasJSInteropAnnotation(member)) {
      // If in a class that is not JS interop, this member is not allowed to be
      // JS interop.
      _diagnosticsReporter.report(messageJsInteropEnclosingClassJSAnnotation,
          member.fileOffset, member.name.text.length, member.location.file,
          context: <LocatedMessage>[
            messageJsInteropEnclosingClassJSAnnotationContext.withLocation(
                enclosingClass.location.file,
                enclosingClass.fileOffset,
                enclosingClass.name.length)
          ]);
    }

    // Check for correct `external` usage.
    if (member.isExternal &&
        !_isAllowedExternalUsage(member) &&
        !hasJSInteropAnnotation(member)) {
      if (member.enclosingClass != null && !_classHasJSAnnotation ||
          member.enclosingClass == null && !_libraryHasJSAnnotation) {
        _diagnosticsReporter.report(
            messageJsInteropExternalMemberNotJSAnnotated,
            member.fileOffset,
            member.name.text.length,
            member.location.file);
      }
    }
  }

  /// Verifies given member is one of the allowed usages of external:
  /// a dart low level library, a foreign helper, a native test,
  /// or a from environment constructor.
  bool _isAllowedExternalUsage(Member member) {
    Uri uri = member.enclosingLibrary.importUri;
    return uri.scheme == 'dart' &&
            _pathsWithAllowedDartExternalUsage.contains(uri.path) ||
        _allowedNativeTestPatterns.any((pattern) => uri.path.contains(pattern));
  }

  /// Returns whether [member] is considered to be a JS interop member.
  bool _isJSInteropMember(Member member) {
    if (member.isExternal) {
      if (_classHasJSAnnotation) return true;
      if (member.enclosingClass == null) {
        // In the case where the member does not belong to any class, a JS
        // annotation is not needed on the library to be considered JS interop
        // as long as the member has an annotation.
        return hasJSInteropAnnotation(member) || _libraryHasJSAnnotation;
      }
    }

    // Otherwise, not JS interop.
    return false;
  }
}<|MERGE_RESOLUTION|>--- conflicted
+++ resolved
@@ -62,9 +62,6 @@
   ];
 
   bool _libraryIsGlobalNamespace = false;
-  // TODO(srujzs): This currently disables this check always. This check should
-  // instead only be disabled up until a given language version.
-  bool _disableJSNativeClassConflict = true;
 
   JsInteropChecks(
       this._coreTypes, this._diagnosticsReporter, this._nativeClasses);
@@ -118,12 +115,8 @@
             cls.location.file);
       }
     }
-<<<<<<< HEAD
-    if (!_disableJSNativeClassConflict &&
-=======
     // Since this is a breaking check, it is language-versioned.
     if (cls.enclosingLibrary.languageVersion >= Version(2, 13) &&
->>>>>>> 64a5583f
         _classHasJSAnnotation &&
         !_classHasAnonymousAnnotation &&
         _libraryIsGlobalNamespace) {
