--- conflicted
+++ resolved
@@ -61,13 +61,6 @@
         orElse: () => null);
     if (feature != null) {
       if (!feature.attributes.containsKey(ANDROID_REQUIRED)) {
-<<<<<<< HEAD
-        _reportErrorForNode(reporter, feature, ANDROID_NAME,
-            ManifestWarningCode.UNSUPPORTED_CHROME_OS_HARDWARE);
-      } else if (feature.attributes[ANDROID_REQUIRED] == 'true') {
-        _reportErrorForNode(reporter, feature, ANDROID_NAME,
-            ManifestWarningCode.UNSUPPORTED_CHROME_OS_FEATURE);
-=======
         _reportErrorForNode(
             reporter,
             feature,
@@ -81,7 +74,6 @@
             ANDROID_NAME,
             ManifestWarningCode.UNSUPPORTED_CHROME_OS_FEATURE,
             [HARDWARE_FEATURE_TOUCHSCREEN]);
->>>>>>> 5b63d746
       }
     } else {
       _reportErrorForNode(
@@ -99,13 +91,6 @@
         .toList();
     unsupported.forEach((element) {
       if (!element.attributes.containsKey(ANDROID_REQUIRED)) {
-<<<<<<< HEAD
-        _reportErrorForNode(reporter, element, ANDROID_NAME,
-            ManifestWarningCode.UNSUPPORTED_CHROME_OS_HARDWARE);
-      } else if (element.attributes[ANDROID_REQUIRED] == 'true') {
-        _reportErrorForNode(reporter, element, ANDROID_NAME,
-            ManifestWarningCode.UNSUPPORTED_CHROME_OS_FEATURE);
-=======
         _reportErrorForNode(
             reporter,
             element,
@@ -119,7 +104,6 @@
             ANDROID_NAME,
             ManifestWarningCode.UNSUPPORTED_CHROME_OS_FEATURE,
             [element.attributes[ANDROID_NAME]]);
->>>>>>> 5b63d746
       }
     });
   }
