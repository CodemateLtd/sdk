--- conflicted
+++ resolved
@@ -1036,10 +1036,6 @@
     if (propagatedElement is MethodElement) {
       propagatedType = propagatedElement.type;
     } else if (propagatedElement is PropertyAccessorElement) {
-<<<<<<< HEAD
-      Expression realTarget = node.realTarget;
-=======
->>>>>>> d9397d8a
       propagatedType = _getTypeOfProperty(propagatedElement);
     } else {
       // TODO(brianwilkerson) Report this internal error.
