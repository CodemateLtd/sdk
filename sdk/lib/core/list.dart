// Copyright (c) 2012, the Dart project authors.  Please see the AUTHORS file
// for details. All rights reserved. Use of this source code is governed by a
// BSD-style license that can be found in the LICENSE file.

part of dart.core;

/// An indexable collection of objects with a length.
///
/// Subclasses of this class implement different kinds of lists.
/// The most common kinds of lists are:
///
/// * **Fixed-length list**
///
///   An error occurs when attempting to use operations
///   that can change the length of the list.
///
/// * **Growable list**
///
///   Full implementation of the API defined in this class.
///
/// The default growable list, as created by `[]`, keeps
/// an internal buffer, and grows that buffer when necessary. This guarantees
/// that a sequence of [add] operations will each execute in amortized constant
/// time. Setting the length directly may take time proportional to the new
/// length, and may change the internal capacity so that a following add
/// operation will need to immediately increase the buffer capacity.
/// Other list implementations may have different performance behavior.
///
/// Example of fixed-length list:
/// ```dart
/// final fixedLengthList = List<int>.filled(5, 0, growable: false);
/// print(fixedLengthList); // [0, 0, 0, 0, 0]
/// fixedLengthList[0] = 87;
/// fixedLengthList.setAll(1, [1, 2, 3]);
/// print(fixedLengthList); // [87, 1, 2, 3, 0]
/// // Fixed length list length can't be changed or increased
/// fixedLengthList.length = 0;  // Error
/// fixedLengthList.add(499);    // Error
/// ```
///
/// Example of growable list:
/// ```dart
/// final growableList = []; // []
/// growableList.addAll(['A', 'B', 'C', 'D']);
/// growableList[0] = 'G';
/// print(growableList); // [G, B, C, D]
/// // Concatenate items to single string
/// print(growableList.join('-')); // G-B-C-D
/// // Check is item on list
/// final isA = growableList.contains('A'); // false
/// // Sort items on list and iterate list content
/// growableList.sort((a, b) => a.compareTo(b));
/// print(growableList); // [B, C, D, G]
/// // Check is value 'E' on list otherwise return 'N'
/// final ret = growableList.firstWhere((element) => element.contains('E'),
///     orElse: () => 'N'); // N
/// // Search items from list, convert result to list
/// final resultList = growableList
///     .where((element) => element.contains('B') || element.contains('G'))
///     .toList(); // [B, G]
/// ```
/// Lists are [Iterable]. Iteration occurs over values in index order. Changing
/// the values does not affect iteration, but changing the valid
/// indices&mdash;that is, changing the list's length&mdash;between iteration
/// steps causes a [ConcurrentModificationError]. This means that only growable
/// lists can throw ConcurrentModificationError. If the length changes
/// temporarily and is restored before continuing the iteration, the iterator
/// might not detect it.
///
/// It is generally not allowed to modify the list's length (adding or removing
/// elements) while an operation on the list is being performed,
/// for example during a call to [forEach] or [sort].
/// Changing the list's length while it is being iterated, either by iterating it
/// directly or through iterating an [Iterable] that is backed by the list, will
/// break the iteration.
///
/// ## Constructor options for initialization
/// Example of [List.empty]:
/// ```dart
/// final growableList = List.empty(growable: true);
/// growableList.add(1); // [1]
/// // OR equivalent to constructor:
/// final emptyList = []; // []
///
/// final fixedLengthList = List.empty(growable: false);
/// fixedLengthList.add(1); // error
/// ```
/// Example of [List.filled]:
/// ```dart
/// final filledList = List.filled(5, 100);
/// print(filledList); // [100, 100, 100, 100, 100]
/// ```
/// Example of [List.from]:
/// ```dart
/// final numbers = [1, 2, 3];
/// final listFrom = List.from(numbers);
/// ```
/// Example of [List.generate]:
/// ```dart
/// final generatedList = List.generate(5, (index) => index);
/// print(generatedList); // [0, 1, 2, 3, 4]
/// ```
/// Example of [List.of]:
/// ```dart
/// final numbers = [1, 2, 3];
/// final listOf = List.of(numbers);
/// ```
/// Example of [List.unmodifiable]:
/// ```dart
/// final numbers = [1, 2, 3];
/// final unmodifiableList = List.unmodifiable(numbers);
/// ```
abstract class List<E> implements EfficientLengthIterable<E> {
  /// Creates a list of the given length.
  ///
  /// **NOTICE**: This constructor cannot be used in null-safe code.
  /// Use [List.filled] to create a non-empty list.
  /// This requires a fill value to initialize the list elements with.
  /// To create an empty list, use `[]` for a growable list or
  /// `List.empty` for a fixed length list (or where growability is determined
  /// at run-time).
  ///
  /// The created list is fixed-length if [length] is provided.
  /// ```dart
  /// var fixedLengthList = List(3);
  /// fixedLengthList.length;     // 3
  /// fixedLengthList.length = 1; // Error
  /// ```
  /// The list has length 0 and is growable if [length] is omitted.
  /// ```dart
  /// var growableList = List();
  /// growableList.length; // 0;
  /// growableList.length = 3;
  /// ```
  /// To create a growable list with a given length, for a nullable element type,
  /// just assign the length right after creation:
  /// ```dart
  /// List<SomeNullableType> growableList = []..length = 500;
  /// ```
  /// For a non-nullable element type, an alternative is the following:
  /// ```dart
  /// List<int> growableList = List<int>.filled(500, 0, growable: true);
  /// ```
  /// The [length] must not be negative or null, if it is provided.
  ///
  /// If the element type is not nullable, [length] must not be greater than
  /// zero.
  @Deprecated("Use a list literal, [], or the List.filled constructor instead")
  external factory List([int? length]);

  /// Creates a list of the given length with [fill] at each position.
  ///
  /// The [length] must be a non-negative integer.
  ///
  /// Example:
  /// ```dart
  /// final zeroList = List<int>.filled(3, 0, growable: true); // [0, 0, 0]
  /// ```
  ///
  /// The created list is fixed-length if [growable] is false (the default)
  /// and growable if [growable] is true.
  /// If the list is growable, increasing its [length] will *not* initialize
  /// new entries with [fill].
  /// After being created and filled, the list is no different from any other
  /// growable or fixed-length list created
  /// using `[]` or other [List] constructors.
  ///
  /// All elements of the created list share the same [fill] value.
  /// ```dart
  /// final shared = List.filled(3, []);
  /// shared[0].add(499);
  /// print(shared);  // => [[499], [499], [499]]
  /// ```
  /// You can use [List.generate] to create a list with a fixed length
  /// and a new object at each position.
  /// ```dart
  /// final unique = List.generate(3, (_) => []);
  /// unique[0].add(499);
  /// print(unique); // => [[499], [], []]
  /// ```
  external factory List.filled(int length, E fill, {bool growable = false});

  /// Creates a new empty list.
  ///
  /// If [growable] is `false`, which is the default,
  /// the list is a fixed-length list of length zero.
  /// If [growable] is `true`, the list is growable and equivalent to `<E>[]`.
  /// ```dart
  /// final growableList = List.empty(growable: true);
  /// growableList.add(1); // [1]
  ///
  /// final fixedLengthList = List.empty(growable: false);
  /// fixedLengthList.add(1); // error
  /// ```
  @Since("2.9")
  external factory List.empty({bool growable = false});

  /// Creates a list containing all [elements].
  ///
  /// The [Iterator] of [elements] provides the order of the elements.
  ///
  /// All the [elements] should be instances of [E].
  /// Example:
  /// ```dart
  /// final numbers = [1, 2, 3];
  /// final listFrom = List.from(numbers); // [1, 2, 3]
  /// ```
  /// The `elements` iterable itself may have any element type, so this
  /// constructor can be used to down-cast a `List`, for example as:
  /// ```dart import:convert
  /// const jsonArray = '[{"text": "foo", "value": 1, "status": true},'
  ///     '{"text": "bar", "value": 2, "status":false}]';
  /// final List<dynamic> dynamicList = jsonDecode(jsonArray);
  /// final List<Map<String, dynamic>> fooData =
  ///     List.from(dynamicList.where((x) => x is Map && x['text'] == 'bar'));
  /// print(fooData); // [{text: bar, value: 2, status: false}]
  /// ```
  ///
  /// This constructor creates a growable list when [growable] is true;
  /// otherwise, it returns a fixed-length list.
  external factory List.from(Iterable elements, {bool growable = true});

  /// Creates a list from [elements].
  ///
  /// The [Iterator] of [elements] provides the order of the elements.
  ///
  /// This constructor creates a growable list when [growable] is true;
  /// otherwise, it returns a fixed-length list.
  /// ```dart
  /// final numbers = [1, 2, 3];
  /// final listOf = List.of(numbers); // [1, 2, 3]
  /// ```
  external factory List.of(Iterable<E> elements, {bool growable = true});

  /// Generates a list of values.
  ///
  /// Creates a list with [length] positions and fills it with values created by
  /// calling [generator] for each index in the range `0` .. `length - 1`
  /// in increasing order.
  /// ```dart
  /// final growableList =
  ///     List<int>.generate(3, (int index) => index * index, growable: true);
  /// print(growableList); // [0, 1, 4]
  ///
  /// final fixedList =
  ///     List<int>.generate(3, (int index) => index * index, growable: false);
  /// print(fixedList); // [0, 1, 4]
  /// ```
  /// The created list is fixed-length if [growable] is set to false.
  ///
  /// The [length] must be non-negative.
  external factory List.generate(int length, E generator(int index),
      {bool growable = true});

  /// Creates an unmodifiable list containing all [elements].
  ///
  /// The [Iterator] of [elements] provides the order of the elements.
  ///
  /// An unmodifiable list cannot have its length or elements changed.
  /// If the elements are themselves immutable, then the resulting list
  /// is also immutable.
  /// ```dart
  /// final numbers = [1, 2, 3];
  /// final unmodifiableList = List.unmodifiable(numbers);
  /// ```
  external factory List.unmodifiable(Iterable elements);

  /// Adapts [source] to be a `List<T>`.
  ///
  /// Any time the list would produce an element that is not a [T],
  /// the element access will throw.
  ///
  /// Any time a [T] value is attempted stored into the adapted list,
  /// the store will throw unless the value is also an instance of [S].
  ///
  /// If all accessed elements of [source] are actually instances of [T],
  /// and if all elements stored into the returned list are actually instance
  /// of [S],
  /// then the returned list can be used as a `List<T>`.
  ///
  /// Methods which accept `Object?` as argument, like [contains] and [remove],
  /// will pass the argument directly to the this list's method
  /// without any checks.
  static List<T> castFrom<S, T>(List<S> source) => CastList<S, T>(source);

  /// Copy a range of one list into another list.
  ///
  /// This is a utility function that can be used to implement methods like
  /// [setRange].
  ///
  /// The range from [start] to [end] must be a valid range of [source],
  /// and there must be room for `end - start` elements from position [at].
  /// If [start] is omitted, it defaults to zero.
  /// If [end] is omitted, it defaults to [source].length.
  ///
  /// If [source] and [target] is the same list, overlapping source and target
  /// ranges are respected so that the target range ends up containing the
  /// initial content of the source range.
  /// Otherwise the order of element copying is not guaranteed.
  static void copyRange<T>(List<T> target, int at, List<T> source,
      [int? start, int? end]) {
    start ??= 0;
    end = RangeError.checkValidRange(start, end, source.length);
    if (end == null) {
      // TODO(dart-lang/language#440): Remove when promotion works.
      throw "unreachable";
    }
    int length = end - start;
    if (target.length < at + length) {
      throw ArgumentError.value(target, "target",
          "Not big enough to hold $length elements at position $at");
    }
    if (!identical(source, target) || start >= at) {
      for (int i = 0; i < length; i++) {
        target[at + i] = source[start + i];
      }
    } else {
      for (int i = length; --i >= 0;) {
        target[at + i] = source[start + i];
      }
    }
  }

  /// Write the elements of an iterable into a list.
  ///
  /// This is a utility function that can be used to implement methods like
  /// [setAll].
  ///
  /// The elements of [source] are written into [target] from position [at].
  /// The [source] must not contain more elements after writing the last
  /// position of [target].
  ///
  /// If the source is a list, the [copyRange] function is likely to be more
  /// efficient.
  static void writeIterable<T>(List<T> target, int at, Iterable<T> source) {
    RangeError.checkValueInInterval(at, 0, target.length, "at");
    int index = at;
    int targetLength = target.length;
    for (var element in source) {
      if (index == targetLength) {
        throw IndexError(targetLength, target);
      }
      target[index] = element;
      index++;
    }
  }

  /// Returns a view of this list as a list of [R] instances.
  ///
  /// If this list contains only instances of [R], all read operations
  /// will work correctly. If any operation tries to read an element
  /// that is not an instance of [R], the access will throw instead.
  ///
  /// Elements added to the list (e.g., by using [add] or [addAll])
  /// must be instance of [R] to be valid arguments to the adding function,
  /// and they must be instances of [E] as well to be accepted by
  /// this list as well.
  ///
  /// Methods which accept `Object?` as argument, like [contains] and [remove],
  /// will pass the argument directly to the this list's method
  /// without any checks.
  /// That means that you can do `listOfStrings.cast<int>().remove("a")`
  /// successfully, even if it looks like it shouldn't have any effect.
  ///
  /// Typically implemented as `List.castFrom<E, R>(this)`.
  List<R> cast<R>();

  /// The object at the given [index] in the list.
  ///
  /// The [index] must be a valid index of this list,
  /// which means that `index` must be non-negative and
  /// less than [length].
  E operator [](int index);

  /// Sets the value at the given [index] in the list to [value].
  ///
  /// The [index] must be a valid index of this list,
  /// which means that `index` must be non-negative and
  /// less than [length].
  void operator []=(int index, E value);

  /// Updates the first position of the list to contain [value].
  ///
  /// Equivalent to `theList[0] = value;`.
  ///
  /// The list must be non-empty.
  /// ```dart
  /// final numbers = [1, 2, 3];
  /// print(numbers.first); // 1
  /// numbers.first = 10;
  /// print(numbers.first); // 10
  /// ```
  void set first(E value);

  /// Updates the last position of the list to contain [value].
  ///
  /// Equivalent to `theList[theList.length - 1] = value;`.
  ///
  /// The list must be non-empty.
  /// ```dart
  /// final numbers = [1, 2, 3];
  /// print(numbers.last); // 3
  /// numbers.last = 10;
  /// print(numbers.last); // 10
  /// ```
  void set last(E value);

  /// The number of objects in this list.
  ///
  /// The valid indices for a list are `0` through `length - 1`.
  /// ```dart
  /// final numbers = [1, 2, 3];
  /// print(numbers.length); // 3
  /// ```
  int get length;

  /// Changes the length of this list.
  ///
  /// The list must be growable.
  /// If [newLength] is greater than current length,
  /// new entries are initialized to `null`,
  /// so [newLength] must not be greater than the current length
  /// if the element type [E] is non-nullable.
  ///
  /// ```dart
  /// final numbers = [1, 2, 3];
  /// numbers.length = 5;
  /// print(numbers); // [1, 2, 3, null, null]
  /// print(numbers.length); // 5
  /// ```
  set length(int newLength);

  /// Adds [value] to the end of this list,
  /// extending the length by one.
  ///
  /// The list must be growable.
  ///
  /// ```dart
  /// final numbers = [1, 2, 3];
  /// numbers.add(4);
  /// print(numbers); // [1, 2, 3, 4]
  /// ```
  void add(E value);

  /// Appends all objects of [iterable] to the end of this list.
  ///
  /// Extends the length of the list by the number of objects in [iterable].
  /// The list must be growable.
  ///
  /// ```dart
  /// final numbers = [1, 2, 3];
  /// numbers.addAll([4, 5, 6]);
  /// print(numbers); // [1, 2, 3, 4, 5, 6]
  /// ```
  void addAll(Iterable<E> iterable);

  /// An [Iterable] of the objects in this list in reverse order.
  Iterable<E> get reversed;

  /// Sorts this list according to the order specified by the [compare] function.
  ///
  /// The [compare] function must act as a [Comparator].
  /// ```dart
  /// final numbers = ['two', 'three', 'four'];
  /// // Sort from shortest to longest.
  /// numbers.sort((a, b) => a.length.compareTo(b.length));
  /// print(numbers); // [two, four, three]
  /// ```
  /// The default [List] implementations use [Comparable.compare] if
  /// [compare] is omitted.
  /// ```dart
  /// final List<int> numbers = [13, 2, -11];
  /// numbers.sort();
  /// print(numbers); // [-11, 2, 13]
  /// ```
  /// In that case, the elements of the list must be [Comparable] to
  /// each other.
  ///
  /// A [Comparator] may compare objects as equal (return zero), even if they
  /// are distinct objects.
  /// The sort function is not guaranteed to be stable, so distinct objects
  /// that compare as equal may occur in any order in the result:
  /// ```dart
  /// final numbers = ['one', 'two', 'three', 'four'];
  /// numbers.sort((a, b) => a.length.compareTo(b.length));
  /// print(numbers); // [one, two, four, three] OR [two, one, four, three]
  /// ```
  void sort([int compare(E a, E b)?]);

  /// Shuffles the elements of this list randomly.
  /// ```dart
  /// final numbers = [1, 2, 3, 4, 5];
  /// numbers.shuffle();
  /// print(numbers); // [1, 3, 4, 5, 2] OR some other random result
  /// ```
  void shuffle([Random? random]);

  /// The first index of [element] in this list.
  ///
  /// Searches the list from index [start] to the end of the list.
  /// The first time an object `o` is encountered so that `o == element`,
  /// the index of `o` is returned.
  /// ```dart
  /// final notes = ['do', 're', 'mi', 're'];
  /// final indexRe = notes.indexOf('re');
  /// print(indexRe); // 1
  ///
  /// const startIndex = 2;
  /// final indexWithStart = notes.indexOf('re', startIndex);
  /// print(indexWithStart); // 3
  /// ```
  /// Returns -1 if [element] is not found.
  /// ```dart
  /// final notes = ['do', 're', 'mi', 're'];
  /// final index = notes.indexOf('fa');
  /// print(index); // -1
  /// ```
  int indexOf(E element, [int start = 0]);

  /// The first index in the list that satisfies the provided [test].
  ///
  /// Searches the list from index [start] to the end of the list.
  /// The first time an object `o` is encountered so that `test(o)` is true,
  /// the index of `o` is returned.
  ///
  /// ```dart
  /// final notes = ['do', 're', 'mi', 're'];
  /// final first = notes.indexWhere((note) => note.startsWith('r'));
  /// print(first); // 1
  /// final second = notes.indexWhere((note) => note.startsWith('r'), 2);
  /// print(second); // 3
  /// ```
  ///
  /// Returns -1 if [element] is not found.
  /// ```dart
  /// final notes = ['do', 're', 'mi', 're'];
  /// final index = notes.indexWhere((note) => note.startsWith('k'));
  /// print(index); // -1
  /// ```
  int indexWhere(bool test(E element), [int start = 0]);

  /// The last index in the list that satisfies the provided [test].
  ///
  /// Searches the list from index [start] to 0.
  /// The first time an object `o` is encountered so that `test(o)` is true,
  /// the index of `o` is returned.
  /// If [start] is omitted, it defaults to the [length] of the list.
  ///
  /// ```dart
  /// final notes = ['do', 're', 'mi', 're'];
  /// final first = notes.lastIndexWhere((note) => note.startsWith('r'));
  /// print(first); // 3
  /// final second = notes.lastIndexWhere((note) => note.startsWith('r'), 2);
  /// print(second); // 1
  /// ```
  ///
  /// Returns -1 if [element] is not found.
  /// ```dart
  /// final notes = ['do', 're', 'mi', 're'];
  /// final index = notes.lastIndexWhere((note) => note.startsWith('k'));
  /// print(index); // -1
  /// ```
  int lastIndexWhere(bool test(E element), [int? start]);

  /// The last index of [element] in this list.
  ///
  /// Searches the list backwards from index [start] to 0.
  ///
  /// The first time an object `o` is encountered so that `o == element`,
  /// the index of `o` is returned.
  /// ```dart
  /// final notes = ['do', 're', 'mi', 're'];
  /// const startIndex = 2;
  /// final index = notes.lastIndexOf('re', startIndex);
  /// print(index); // 1
  /// ```
  /// If [start] is not provided, this method searches from the end of the
  /// list.
  /// ```dart
  /// final notes = ['do', 're', 'mi', 're'];
  /// final index = notes.lastIndexOf('re');
  /// print(index); // 3
  /// ```
  /// Returns -1 if [element] is not found.
  /// ```dart
  /// final notes = ['do', 're', 'mi', 're'];
  /// final index = notes.lastIndexOf('fa');
  /// print(index); // -1
  /// ```
  int lastIndexOf(E element, [int? start]);

  /// Removes all objects from this list; the length of the list becomes zero.
  ///
  /// The list must be growable.
  ///
  /// ```dart
  /// final numbers = [1, 2, 3];
  /// numbers.clear();
  /// print(numbers.length); // 0
  /// print(numbers); // []
  /// ```
  void clear();

  /// Inserts [element] at position [index] in this list.
  ///
  /// This increases the length of the list by one and shifts all objects
  /// at or after the index towards the end of the list.
  ///
  /// The list must be growable.
  /// The [index] value must be non-negative and no greater than [length].
  ///
  /// ```dart
  /// final numbers = [1, 2, 3, 4];
  /// const index = 2;
  /// numbers.insert(index, 10);
  /// print(numbers); // [1, 2, 10, 3, 4]
  /// ```
  void insert(int index, E element);

  /// Inserts all objects of [iterable] at position [index] in this list.
  ///
  /// This increases the length of the list by the length of [iterable] and
  /// shifts all later objects towards the end of the list.
  ///
  /// The list must be growable.
  /// The [index] value must be non-negative and no greater than [length].
  /// ```dart
  /// final numbers = [1, 2, 3, 4];
  /// const index = 2;
  /// final insertItems = [10, 11];
  /// numbers.insertAll(index, insertItems);
  /// print(numbers); // [1, 2, 10, 11, 3, 4]
  /// ```
  void insertAll(int index, Iterable<E> iterable);

  /// Overwrites elements with the objects of [iterable].
  ///
  /// The elements of [iterable] are written into this list,
  /// starting at position [index].
  /// ```dart
  /// final list = ['a', 'b', 'c', 'd'];
  /// const index = 1;
  /// list.setAll(index, ['bee', 'sea']);
  /// print(list); // [a, bee, sea, d]
  /// ```
  /// This operation does not increase the length of the list.
  ///
  /// The [index] must be non-negative and no greater than [length].
  ///
  /// The [iterable] must not have more elements than what can fit from [index]
  /// to [length].
  ///
  /// If `iterable` is based on this list, its values may change _during_ the
  /// `setAll` operation.
  void setAll(int index, Iterable<E> iterable);

  /// Removes the first occurrence of [value] from this list.
  ///
  /// Returns true if [value] was in the list, false otherwise.
  /// The list must be growable.
  ///
  /// ```dart
  /// final parts = ['head', 'shoulders', 'knees', 'toes'];
  /// final retVal = parts.remove('head'); // true
  /// print(parts); // [shoulders, knees, toes]
  /// ```
  /// The method has no effect if [value] was not in the list.
  /// ```dart
  /// final parts = ['shoulders', 'knees', 'toes'];
  /// // Note: 'head' has already been removed.
  /// final retVal = parts.remove('head'); // false
  /// print(parts); // [shoulders, knees, toes]
  /// ```
  bool remove(Object? value);

  /// Removes the object at position [index] from this list.
  ///
  /// This method reduces the length of `this` by one and moves all later objects
  /// down by one position.
  ///
  /// Returns the removed value.
  ///
  /// The [index] must be in the range `0 ≤ index < length`.
  /// The list must be growable.
  /// ```dart
  /// final parts = ['head', 'shoulder', 'knees', 'toes'];
  /// const index = 2;
  /// final retVal = parts.removeAt(index); // knees
  /// print(parts); // [head, shoulder, toes]
  /// ```
  E removeAt(int index);

  /// Removes and returns the last object in this list.
  ///
  /// The list must be growable and non-empty.
  /// ```dart
  /// final parts = ['head', 'shoulder', 'knees', 'toes'];
  /// final retVal = parts.removeLast(); // toes
  /// print(parts); // [head, shoulder, toes]
  /// ```
  E removeLast();

  /// Removes all objects from this list that satisfy [test].
  ///
  /// An object `o` satisfies [test] if `test(o)` is true.
  /// ```dart
  /// final numbers = ['one', 'two', 'three', 'four'];
  /// numbers.removeWhere((item) => item.length == 3);
  /// print(numbers); // [three, four]
  /// ```
  /// The list must be growable.
  void removeWhere(bool test(E element));

  /// Removes all objects from this list that fail to satisfy [test].
  ///
  /// An object `o` satisfies [test] if `test(o)` is true.
  /// ```dart
  /// final numbers = ['one', 'two', 'three', 'four'];
  /// numbers.retainWhere((item) => item.length == 3);
  /// print(numbers); // [one, two]
  /// ```
  /// The list must be growable.
  void retainWhere(bool test(E element));

  /// Returns the concatenation of this list and [other].
  ///
  /// Returns a new list containing the elements of this list followed by
  /// the elements of [other].
  ///
  /// The default behavior is to return a normal growable list.
  /// Some list types may choose to return a list of the same type as themselves
  /// (see [Uint8List.+]);
  List<E> operator +(List<E> other);

  /// Returns a new list containing the elements between [start] and [end].
  ///
  /// The new list is a `List<E>` containing the elements of this list at
  /// positions greater than or equal to [start] and less than [end] in the same
  /// order as they occur in this list.
  ///
  /// ```dart
  /// final colors = ['red', 'green', 'blue', 'orange', 'pink'];
  /// const start = 1;
  /// const end = 3;
  /// print(colors.sublist(start, end)); // [green, blue]
  /// ```
  ///
  /// If [end] is omitted, it defaults to the [length] of this list.
  ///
  /// ```dart
  /// final colors = ['red', 'green', 'blue', 'orange', 'pink'];
  /// print(colors.sublist(3)); // [green, blue, orange, pink]
  /// ```
  ///
  /// The `start` and `end` positions must satisfy the relations
  /// 0 ≤ `start` ≤ `end` ≤ [length]
  /// If `end` is equal to `start`, then the returned list is empty.
  List<E> sublist(int start, [int? end]);

  /// Creates an [Iterable] that iterates over a range of elements.
  ///
  /// The returned iterable iterates over the elements of this list
  /// with positions greater than or equal to [start] and less than [end].
  ///
  /// The provided range, [start] and [end], must be valid at the time
  /// of the call.
  /// A range from [start] to [end] is valid if 0 ≤ `start` ≤ `end` ≤ [length].
  /// An empty range (with `end == start`) is valid.
  ///
  /// The returned [Iterable] behaves like `skip(start).take(end - start)`.
  /// That is, it does *not* break if this list changes size, it just
  /// ends early if it reaches the end of the list early
  /// (if `end`, or even `start`, becomes greater than [length]).
  /// ```dart
  /// final colors = ['red', 'green', 'blue', 'orange', 'pink'];
  /// final firstRange = colors.getRange(0, 3);
  /// print(firstRange.join(', ')); // red, green, blue
  ///
  /// final secondRange = colors.getRange(2, 5);
  /// print(secondRange.join(', ')); // blue, orange, pink
  /// ```
  Iterable<E> getRange(int start, int end);

  /// Writes some elements of [iterable] into a range of this list.
  ///
  /// Copies the objects of [iterable], skipping [skipCount] objects first,
  /// into the range from [start], inclusive, to [end], exclusive, of this list.
  /// ```dart
  /// final list1 = [1, 2, 3, 4];
  /// final list2 = [5, 6, 7, 8, 9];
  /// // Copies the 4th and 5th items in list2 as the 2nd and 3rd items
  /// // of list1.
  /// const start = 1;
  /// const end = 3;
  /// const skipCount = 3;
  /// list1.setRange(start, end, list2, skipCount);
  /// print(list1); // [1, 8, 9, 4]
  /// ```
  /// The provided range, given by [start] and [end], must be valid.
  /// A range from [start] to [end] is valid if 0 ≤ `start` ≤ `end` ≤ [length].
  /// An empty range (with `end == start`) is valid.
  ///
  /// The [iterable] must have enough objects to fill the range from `start`
  /// to `end` after skipping [skipCount] objects.
  ///
  /// If `iterable` is this list, the operation correctly copies the elements
  /// originally in the range from `skipCount` to `skipCount + (end - start)` to
  /// the range `start` to `end`, even if the two ranges overlap.
  ///
  /// If `iterable` depends on this list in some other way, no guarantees are
  /// made.
  void setRange(int start, int end, Iterable<E> iterable, [int skipCount = 0]);

  /// Removes a range of elements from the list.
  ///
  /// Removes the elements with positions greater than or equal to [start]
  /// and less than [end], from the list.
  /// This reduces the list's length by `end - start`.
  ///
  /// The provided range, given by [start] and [end], must be valid.
  /// A range from [start] to [end] is valid if 0 ≤ `start` ≤ `end` ≤ [length].
  /// An empty range (with `end == start`) is valid.
  ///
  /// The list must be growable.
  /// ```dart
  /// final numbers = [1, 2, 3, 4, 5];
  /// const start = 1;
  /// const end = 4;
  /// numbers.removeRange(start, end);
  /// print(numbers); // [1, 5]
  /// ```
  void removeRange(int start, int end);

  /// Overwrites a range of elements with [fillValue].
  ///
  /// Sets the positions greater than or equal to [start] and less than [end],
  /// to [fillValue].
  ///
  /// The provided range, given by [start] and [end], must be valid.
  /// A range from [start] to [end] is valid if 0 ≤ `start` ≤ `end` ≤ [length].
  /// An empty range (with `end == start`) is valid.
  ///
  /// If the element type is not nullable, the [fillValue] must be provided and
  /// must be non-`null`.
  ///
  /// Example:
  /// ```dart
  /// final numbers = List.filled(5, -1);
  /// print(numbers); // [-1, -1, -1, -1, -1]
  /// const start = 1;
  /// const end = 3;
  /// const fillValue = 4;
  /// numbers.fillRange(start, end, fillValue);
  /// print(numbers); // [-1, 4, 4, -1, -1]
  /// ```
  void fillRange(int start, int end, [E? fillValue]);

  /// Replaces a range of elements with the elements of [replacements].
  ///
  /// Removes the objects in the range from [start] to [end],
  /// then inserts the elements of [replacements] at [start].
  /// ```dart
  /// final numbers = [1, 2, 3, 4, 5];
  /// const start = 1;
  /// const end = 4;
  /// final replacements = [6, 7];
  /// numbers.replaceRange(start, end, replacements);
  /// print(numbers); // [1, 6, 7, 5]
  /// ```
  /// The provided range, given by [start] and [end], must be valid.
  /// A range from [start] to [end] is valid if 0 ≤ `start` ≤ `end` ≤ [length].
  /// An empty range (with `end == start`) is valid.
  ///
  /// The operation `list.replaceRange(start, end, replacements)`
  /// is roughly equivalent to:
  /// ```dart
  /// final numbers = [1, 2, 3, 4, 5];
  /// const start = 1;
  /// const end = 4;
  /// numbers.removeRange(start, end);
  /// final replacements = [6, 7];
  /// numbers.insertAll(start, replacements);
  /// print(numbers); // [1, 6, 7, 5]
  /// ```
  /// but may be more efficient.
  ///
  /// The list must be growable.
  /// This method does not work on fixed-length lists, even when [replacements]
  /// has the same number of elements as the replaced range. In that case use
  /// [setRange] instead.
  void replaceRange(int start, int end, Iterable<E> replacements);

  /// An unmodifiable [Map] view of this list.
  ///
  /// The map uses the indices of this list as keys and the corresponding objects
  /// as values. The `Map.keys` [Iterable] iterates the indices of this list
  /// in numerical order.
  /// ```dart
<<<<<<< HEAD
  /// final words = ['fee', 'fi', 'fo', 'fum'];
  /// final resultMap = words.asMap();
  /// print(resultMap); // {0: fee, 1: fi, 2: fo, 3: fum}
  /// print(resultMap[0]! + resultMap[1]!); // 'feefi';
  /// print(resultMap.keys.toList()); // [0, 1, 2, 3]
=======
  /// var words = ['fee', 'fi', 'fo', 'fum'];
  /// var map = words.asMap();  // {0: fee, 1: fi, 2: fo, 3: fum}
  /// map.keys.toList(); // [0, 1, 2, 3]
>>>>>>> 9703f4ae
  /// ```
  Map<int, E> asMap();

  /// Whether this list is equal to [other].
  ///
  /// Lists are, by default, only equal to themselves.
  /// Even if [other] is also a list, the equality comparison
  /// does not compare the elements of the two lists.
  bool operator ==(Object other);
}<|MERGE_RESOLUTION|>--- conflicted
+++ resolved
@@ -896,17 +896,9 @@
   /// as values. The `Map.keys` [Iterable] iterates the indices of this list
   /// in numerical order.
   /// ```dart
-<<<<<<< HEAD
-  /// final words = ['fee', 'fi', 'fo', 'fum'];
-  /// final resultMap = words.asMap();
-  /// print(resultMap); // {0: fee, 1: fi, 2: fo, 3: fum}
-  /// print(resultMap[0]! + resultMap[1]!); // 'feefi';
-  /// print(resultMap.keys.toList()); // [0, 1, 2, 3]
-=======
   /// var words = ['fee', 'fi', 'fo', 'fum'];
   /// var map = words.asMap();  // {0: fee, 1: fi, 2: fo, 3: fum}
   /// map.keys.toList(); // [0, 1, 2, 3]
->>>>>>> 9703f4ae
   /// ```
   Map<int, E> asMap();
 
