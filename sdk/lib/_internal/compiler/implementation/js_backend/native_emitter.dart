--- conflicted
+++ resolved
@@ -138,11 +138,11 @@
     if (builder.properties.isEmpty) return;
 
     String nativeTag = toNativeTag(classElement);
-    js.Expression definition =
-        js.call(js.use(defineNativeClassName),
-                [js.string(nativeTag), builder.toObjectInitializer()]);
-
-    nativeBuffer.add(js.prettyPrint(definition, compiler));
+    jsAst.Expression definition =
+        js[defineNativeClassName](
+            [js.string(nativeTag), builder.toObjectInitializer()]);
+
+    nativeBuffer.add(jsAst.prettyPrint(definition, compiler));
     nativeBuffer.add('$N$n');
 
     classesWithDynamicDispatch.add(classElement);
@@ -153,9 +153,10 @@
     return result == null ? const<ClassElement>[] : result;
   }
 
-  void potentiallyConvertDartClosuresToJs(List<js.Statement> statements,
-                                          FunctionElement member,
-                                          List<js.Parameter> stubParameters) {
+  void potentiallyConvertDartClosuresToJs(
+      List<jsAst.Statement> statements,
+      FunctionElement member,
+      List<jsAst.Parameter> stubParameters) {
     FunctionSignature parameters = member.computeSignature(compiler);
     Element converter =
         compiler.findHelper(const SourceString('convertDartClosureToJS'));
@@ -166,7 +167,7 @@
       String name = parameter.name.slowToString();
       // If [name] is not in [stubParameters], then the parameter is an optional
       // parameter that was not provided for this stub.
-      for (js.Parameter stubParameter in stubParameters) {
+      for (jsAst.Parameter stubParameter in stubParameters) {
         if (stubParameter.name == name) {
           DartType type = parameter.computeType(compiler).unalias(compiler);
           if (type is FunctionType) {
@@ -175,11 +176,12 @@
             int arity = type.computeArity();
 
             statements.add(
-                new js.ExpressionStatement(
+                new jsAst.ExpressionStatement(
                     js.assign(
-                        js.use(name),
-                        js.use(closureConverter).callWith(
-                            [js.use(name), new js.LiteralNumber('$arity')]))));
+                        js[name],
+                        js[closureConverter](
+                            [js[name],
+                             new jsAst.LiteralNumber('$arity')]))));
             break;
           }
         }
@@ -187,11 +189,11 @@
     });
   }
 
-  List<js.Statement> generateParameterStubStatements(
+  List<jsAst.Statement> generateParameterStubStatements(
       Element member,
       String invocationName,
-      List<js.Parameter> stubParameters,
-      List<js.Expression> argumentsBuffer,
+      List<jsAst.Parameter> stubParameters,
+      List<jsAst.Expression> argumentsBuffer,
       int indexOfLastOptionalArgumentInParameters) {
     // The target JS function may check arguments.length so we need to
     // make sure not to pass any unspecified optional arguments to it.
@@ -205,11 +207,11 @@
     ClassElement classElement = member.enclosingElement;
     String nativeTagInfo = classElement.nativeTagInfo.slowToString();
 
-    List<js.Statement> statements = <js.Statement>[];
+    List<jsAst.Statement> statements = <jsAst.Statement>[];
     potentiallyConvertDartClosuresToJs(statements, member, stubParameters);
 
     String target;
-    List<js.Expression> arguments;
+    List<jsAst.Expression> arguments;
 
     if (!nativeMethods.contains(member)) {
       // When calling a method that has a native body, we call it with our
@@ -224,16 +226,16 @@
           0, indexOfLastOptionalArgumentInParameters + 1);
     }
     statements.add(
-        new js.Return(
-            new js.VariableUse('this').dot(target).callWith(arguments)));
+        new jsAst.Return(
+            new jsAst.VariableUse('this')[target](arguments)));
 
     if (!overriddenMethods.contains(member)) {
       // Call the method directly.
       return statements;
     } else {
-      return <js.Statement>[
+      return <jsAst.Statement>[
           generateMethodBodyWithPrototypeCheck(
-              invocationName, new js.Block(statements), stubParameters)];
+              invocationName, new jsAst.Block(statements), stubParameters)];
     }
   }
 
@@ -242,35 +244,23 @@
   // super class. If the method is not available, we make a direct call to
   // Object.prototype.$methodName.  This method will patch the prototype of
   // 'this' to the real method.
-  js.Statement generateMethodBodyWithPrototypeCheck(
+  jsAst.Statement generateMethodBodyWithPrototypeCheck(
       String methodName,
-      js.Statement body,
-      List<js.Parameter> parameters) {
+      jsAst.Statement body,
+      List<jsAst.Parameter> parameters) {
     return js.if_(
-<<<<<<< HEAD
-        js.use('Object').dot('getPrototypeOf')
-            .callWith([js.use('this')])
-            .dot('hasOwnProperty').callWith([js.string(methodName)]),
-        body,
-        js.return_(
-            js.use('Object').dot('prototype').dot(methodName).dot('call')
-            .callWith(
-                <js.Expression>[js.use('this')]..addAll(
-                    parameters.map((param) => js.use(param.name))))));
-=======
         js['(Object.getPrototypeOf(this)).hasOwnProperty("$methodName")'],
         body,
         js.return_(
             js['Object.prototype.$methodName.call'](
                 <jsAst.Expression>[js['this']]..addAll(
                     parameters.map((param) => js[param.name])))));
->>>>>>> 0f8df99a
-  }
-
-  js.Block generateMethodBodyWithPrototypeCheckForElement(
+  }
+
+  jsAst.Block generateMethodBodyWithPrototypeCheckForElement(
       FunctionElement element,
-      js.Block body,
-      List<js.Parameter> parameters) {
+      jsAst.Block body,
+      List<jsAst.Parameter> parameters) {
     ElementKind kind = element.kind;
     if (kind != ElementKind.FUNCTION &&
         kind != ElementKind.GETTER &&
@@ -279,7 +269,7 @@
     }
 
     String methodName = backend.namer.getName(element);
-    return new js.Block(
+    return new jsAst.Block(
         [generateMethodBodyWithPrototypeCheck(methodName, body, parameters)]);
   }
 
@@ -331,23 +321,23 @@
     // Temporary variables for common substrings.
     List<String> varNames = <String>[];
     // Values of temporary variables.
-    Map<String, js.Expression> varDefns = new Map<String, js.Expression>();
+    Map<String, jsAst.Expression> varDefns = new Map<String, jsAst.Expression>();
 
     // Expression to compute tags string for a class.  The expression will
     // initially be a string or expression building a string, but may be
     // replaced with a variable reference to the common substring.
-    Map<ClassElement, js.Expression> tagDefns =
-        new Map<ClassElement, js.Expression>();
-
-    js.Expression makeExpression(ClassElement classElement) {
+    Map<ClassElement, jsAst.Expression> tagDefns =
+        new Map<ClassElement, jsAst.Expression>();
+
+    jsAst.Expression makeExpression(ClassElement classElement) {
       // Expression fragments for this set of cls keys.
-      List<js.Expression> expressions = <js.Expression>[];
+      List<jsAst.Expression> expressions = <jsAst.Expression>[];
       // TODO: Remove if cls is abstract.
       List<String> subtags = [toNativeTag(classElement)];
       void walk(ClassElement cls) {
         for (final ClassElement subclass in getDirectSubclasses(cls)) {
           ClassElement tag = subclass;
-          js.Expression existing = tagDefns[tag];
+          jsAst.Expression existing = tagDefns[tag];
           if (existing == null) {
             // [subclass] is still within the subtree between dispatch classes.
             subtags.add(toNativeTag(tag));
@@ -355,19 +345,19 @@
           } else {
             // [subclass] is one of the preorderDispatchClasses, so CSE this
             // reference with the previous reference.
-            js.VariableUse use = existing.asVariableUse();
+            jsAst.VariableUse use = existing.asVariableUse();
             if (use != null && varDefns.containsKey(use.name)) {
               // We end up here if the subclasses have a DAG structure.  We
               // don't have DAGs yet, but if the dispatch is used for mixins
               // that will be a possibility.
               // Re-use the previously created temporary variable.
-              expressions.add(new js.VariableUse(use.name));
+              expressions.add(new jsAst.VariableUse(use.name));
             } else {
               String varName = 'v${varNames.length}_${tag.name.slowToString()}';
               varNames.add(varName);
               varDefns[varName] = existing;
-              tagDefns[tag] = new js.VariableUse(varName);
-              expressions.add(new js.VariableUse(varName));
+              tagDefns[tag] = new jsAst.VariableUse(varName);
+              expressions.add(new jsAst.VariableUse(varName));
             }
           }
         }
@@ -377,12 +367,12 @@
       if (!subtags.isEmpty) {
         expressions.add(js.string(subtags.join('|')));
       }
-      js.Expression expression;
+      jsAst.Expression expression;
       if (expressions.length == 1) {
         expression = expressions[0];
       } else {
-        js.Expression array = new js.ArrayInitializer.from(expressions);
-        expression = js.call(array.dot('join'), [js.string('|')]);
+        jsAst.Expression array = new jsAst.ArrayInitializer.from(expressions);
+        expression = array['join']([js.string('|')]);
       }
       return expression;
     }
@@ -393,46 +383,47 @@
 
     // Write out a thunk that builds the metadata.
     if (!tagDefns.isEmpty) {
-      List<js.Statement> statements = <js.Statement>[];
-
-      List<js.VariableInitialization> initializations =
-          <js.VariableInitialization>[];
+      List<jsAst.Statement> statements = <jsAst.Statement>[];
+
+      List<jsAst.VariableInitialization> initializations =
+          <jsAst.VariableInitialization>[];
       for (final String varName in varNames) {
         initializations.add(
-            new js.VariableInitialization(
-                new js.VariableDeclaration(varName),
+            new jsAst.VariableInitialization(
+                new jsAst.VariableDeclaration(varName),
                 varDefns[varName]));
       }
       if (!initializations.isEmpty) {
         statements.add(
-            new js.ExpressionStatement(
-                new js.VariableDeclarationList(initializations)));
+            new jsAst.ExpressionStatement(
+                new jsAst.VariableDeclarationList(initializations)));
       }
 
       // [table] is a list of lists, each inner list of the form:
       //   [dynamic-dispatch-tag, tags-of-classes-implementing-dispatch-tag]
       // E.g.
       //   [['Node', 'Text|HTMLElement|HTMLDivElement|...'], ...]
-      js.Expression table =
-          new js.ArrayInitializer.from(
+      jsAst.Expression table =
+          new jsAst.ArrayInitializer.from(
               preorderDispatchClasses.map((cls) =>
-                  new js.ArrayInitializer.from([
+                  new jsAst.ArrayInitializer.from([
                       js.string(toNativeTag(cls)),
                       tagDefns[cls]])));
 
       //  $.dynamicSetMetadata(table);
       statements.add(
-          new js.ExpressionStatement(
-              new js.Call(
-                  new js.VariableUse(dynamicSetMetadataName),
+          new jsAst.ExpressionStatement(
+              new jsAst.Call(
+                  new jsAst.VariableUse(dynamicSetMetadataName),
                   [table])));
 
       //  (function(){statements})();
       if (emitter.compiler.enableMinification) nativeBuffer.add(';');
       nativeBuffer.add(
-          js.prettyPrint(
-              new js.ExpressionStatement(
-                  new js.Call(new js.Fun([], new js.Block(statements)), [])),
+          jsAst.prettyPrint(
+              new jsAst.ExpressionStatement(
+                  new jsAst.Call(new jsAst.Fun([], new jsAst.Block(statements)),
+                                 [])),
               compiler));
     }
   }
@@ -469,10 +460,10 @@
     targetBuffer.add('$defineNativeClassName = '
                      '$defineNativeClassFunction$N$n');
 
-    List<js.Property> objectProperties = <js.Property>[];
-
-    void addProperty(String name, js.Expression value) {
-      objectProperties.add(new js.Property(js.string(name), value));
+    List<jsAst.Property> objectProperties = <jsAst.Property>[];
+
+    void addProperty(String name, jsAst.Expression value) {
+      objectProperties.add(new jsAst.Property(js.string(name), value));
     }
 
     // Because of native classes, we have to generate some is checks
@@ -487,26 +478,14 @@
         if (element.isObject(compiler)) continue;
         String name = backend.namer.operatorIs(element);
         addProperty(name,
-<<<<<<< HEAD
-            js.fun([], js.block1(js.return_(new js.LiteralBool(false)))));
-=======
             js.fun([], js.return_(js['false'])));
->>>>>>> 0f8df99a
       }
     }
     emitIsChecks();
 
-<<<<<<< HEAD
-    js.Expression makeCallOnThis(String functionName) =>
-        js.fun([],
-            js.block1(
-                js.return_(
-                    js.call(js.use(functionName), [js.use('this')]))));
-=======
     jsAst.Expression makeCallOnThis(String functionName) {
       return js.fun([], js.return_(js['$functionName(this)']));
     }
->>>>>>> 0f8df99a
 
     // In order to have the toString method on every native class,
     // we must patch the JS Object prototype with a helper method.
@@ -522,13 +501,8 @@
     // Same as above, but for operator==.
     String equalsName = backend.namer.publicInstanceMethodNameByArity(
         const SourceString('=='), 1);
-<<<<<<< HEAD
-    addProperty(equalsName, js.fun(['a'], js.block1(
-        js.return_(js.strictEquals(new js.This(), js.use('a'))))));
-=======
     addProperty(equalsName, js.fun(['a'],
         js.return_(js['this === a'])));
->>>>>>> 0f8df99a
 
     // If the native emitter has been asked to take care of the
     // noSuchMethod handlers, we do that now.
@@ -539,26 +513,6 @@
     // If we have any properties to add to Object.prototype, we run
     // through them and add them using defineProperty.
     if (!objectProperties.isEmpty) {
-<<<<<<< HEAD
-      js.Expression init =
-          js.call(
-              js.fun(['table'],
-                  js.block1(
-                      new js.ForIn(
-                          new js.VariableDeclarationList(
-                              [new js.VariableInitialization(
-                                  new js.VariableDeclaration('key'),
-                                  null)]),
-                          js.use('table'),
-                          new js.ExpressionStatement(
-                              js.call(
-                                  js.use(defPropName),
-                                  [js.use('Object').dot('prototype'),
-                                   js.use('key'),
-                                   new js.PropertyAccess(js.use('table'),
-                                                         js.use('key'))]))))),
-              [new js.ObjectInitializer(objectProperties)]);
-=======
       jsAst.Expression init =
           js.fun(['table'],
               new jsAst.ForIn(
@@ -570,11 +524,10 @@
                   new jsAst.ExpressionStatement(
                       js['$defPropName(Object.prototype, key, table[key])'])))(
               new jsAst.ObjectInitializer(objectProperties));
->>>>>>> 0f8df99a
 
       if (emitter.compiler.enableMinification) targetBuffer.add(';');
-      targetBuffer.add(js.prettyPrint(
-          new js.ExpressionStatement(init), compiler));
+      targetBuffer.add(jsAst.prettyPrint(
+          new jsAst.ExpressionStatement(init), compiler));
       targetBuffer.add('\n');
     }
 
