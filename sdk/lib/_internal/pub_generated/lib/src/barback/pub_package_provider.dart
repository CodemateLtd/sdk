// Copyright (c) 2013, the Dart project authors.  Please see the AUTHORS file
// for details. All rights reserved. Use of this source code is governed by a
// BSD-style license that can be found in the LICENSE file.

library pub.pub_package_provider;

import 'dart:async';

import 'package:barback/barback.dart';
import 'package:path/path.dart' as path;

import '../io.dart';
import '../package_graph.dart';
import '../preprocess.dart';
import '../sdk.dart' as sdk;
import '../utils.dart';

/// An implementation of barback's [PackageProvider] interface so that barback
/// can find assets within pub packages.
class PubPackageProvider implements StaticPackageProvider {
  final PackageGraph _graph;
  final List<String> staticPackages;

  Iterable<String> get packages =>
      _graph.packages.keys.toSet().difference(staticPackages.toSet());

  PubPackageProvider(PackageGraph graph)
      : _graph = graph,
        staticPackages = [
          r"$pub",
          r"$sdk"]..addAll(graph.packages.keys.where(graph.isPackageStatic));

  Future<Asset> getAsset(AssetId id) {
    final completer0 = new Completer();
    scheduleMicrotask(() {
      try {
        join0() {
          join1() {
            var nativePath = path.fromUri(id.path);
            var file = _graph.packages[id.package].path(nativePath);
            _assertExists(file, id);
            completer0.complete(new Asset.fromPath(id, file));
          }
          if (id.package == r'$sdk') {
            var parts = path.split(path.fromUri(id.path));
            assert(parts.isNotEmpty && parts[0] == 'lib');
            parts = parts.skip(1);
            var file = path.join(sdk.rootDirectory, path.joinAll(parts));
            _assertExists(file, id);
            completer0.complete(new Asset.fromPath(id, file));
          } else {
            join1();
          }
        }
        if (id.package == r'$pub') {
          var components = path.url.split(id.path);
          assert(components.isNotEmpty);
          assert(components.first == 'lib');
          components[0] = 'dart';
          var file = assetPath(path.joinAll(components));
          _assertExists(file, id);
          join2() {
<<<<<<< HEAD
            var versions =
                mapMap(_graph.packages, value: ((_, package) => package.version));
=======
            var versions = mapMap(_graph.packages, value: ((_, package) {
              return package.version;
            }));
>>>>>>> 0251a5c2
            var contents = readTextFile(file);
            contents = preprocess(contents, versions, path.toUri(file));
            completer0.complete(new Asset.fromString(id, contents));
          }
          if (!_graph.packages.containsKey("barback")) {
            completer0.complete(new Asset.fromPath(id, file));
          } else {
            join2();
          }
        } else {
          join0();
        }
<<<<<<< HEAD
      } catch (e0) {
        completer0.completeError(e0);
      }
    });
    return completer0.future;
  }
  void _assertExists(String path, AssetId id) {
    if (!fileExists(path)) throw new AssetNotFoundException(id);
=======
      } catch (e, s) {
        completer0.completeError(e, s);
      }
    });
    return completer0.future;
>>>>>>> 0251a5c2
  }

  /// Throw an [AssetNotFoundException] for [id] if [path] doesn't exist.
  void _assertExists(String path, AssetId id) {
    if (!fileExists(path)) throw new AssetNotFoundException(id);
  }

  Stream<AssetId> getAllAssetIds(String packageName) {
    if (packageName == r'$pub') {
      // "$pub" is a pseudo-package that allows pub's transformer-loading
      // infrastructure to share code with pub proper. We provide it only during
      // the initial transformer loading process.
      var dartPath = assetPath('dart');
      return new Stream.fromIterable(
          listDir(dartPath, recursive: true)// Don't include directories.
      .where((file) => path.extension(file) == ".dart").map((library) {
        var idPath = path.join('lib', path.relative(library, from: dartPath));
        return new AssetId('\$pub', path.toUri(idPath).toString());
      }));
    } else if (packageName == r'$sdk') {
      // "$sdk" is a pseudo-package that allows the dart2js transformer to find
      // the Dart core libraries without hitting the file system directly. This
      // ensures they work with source maps.
      var libPath = path.join(sdk.rootDirectory, "lib");
      return new Stream.fromIterable(
          listDir(
              libPath,
              recursive: true).where((file) => path.extension(file) == ".dart").map((file) {
        var idPath =
            path.join("lib", path.relative(file, from: sdk.rootDirectory));
        return new AssetId('\$sdk', path.toUri(idPath).toString());
      }));
    } else {
      var package = _graph.packages[packageName];
      return new Stream.fromIterable(
          package.listFiles(beneath: 'lib').map((file) {
        return new AssetId(
            packageName,
            path.toUri(package.relative(file)).toString());
      }));
    }
  }
}<|MERGE_RESOLUTION|>--- conflicted
+++ resolved
@@ -60,14 +60,9 @@
           var file = assetPath(path.joinAll(components));
           _assertExists(file, id);
           join2() {
-<<<<<<< HEAD
-            var versions =
-                mapMap(_graph.packages, value: ((_, package) => package.version));
-=======
             var versions = mapMap(_graph.packages, value: ((_, package) {
               return package.version;
             }));
->>>>>>> 0251a5c2
             var contents = readTextFile(file);
             contents = preprocess(contents, versions, path.toUri(file));
             completer0.complete(new Asset.fromString(id, contents));
@@ -80,22 +75,11 @@
         } else {
           join0();
         }
-<<<<<<< HEAD
-      } catch (e0) {
-        completer0.completeError(e0);
-      }
-    });
-    return completer0.future;
-  }
-  void _assertExists(String path, AssetId id) {
-    if (!fileExists(path)) throw new AssetNotFoundException(id);
-=======
       } catch (e, s) {
         completer0.completeError(e, s);
       }
     });
     return completer0.future;
->>>>>>> 0251a5c2
   }
 
   /// Throw an [AssetNotFoundException] for [id] if [path] doesn't exist.
