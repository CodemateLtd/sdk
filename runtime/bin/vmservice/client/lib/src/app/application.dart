--- conflicted
+++ resolved
@@ -4,10 +4,6 @@
 
 part of app;
 
-<<<<<<< HEAD
-/// A request response interceptor is called for each response.
-typedef void RequestResponseInterceptor();
-=======
 /// A [Pane] controls the user interface of Observatory. At any given time
 /// one pane will be the current pane. Panes are registered at startup.
 /// When the user navigates within the application, each pane is asked if it
@@ -116,39 +112,43 @@
 
   bool canVisit(String url) => url.startsWith('error/');
 }
->>>>>>> 6bd9b19c
 
 /// The observatory application. Instances of this are created and owned
 /// by the observatory_application custom element.
 class ObservatoryApplication extends Observable {
+  final _paneRegistry = new List<Pane>();
+  ServiceObjectPane _serviceObjectPane;
+  Pane _currentPane;
   @observable final LocationManager locationManager;
   @observable final VM vm;
   @observable Isolate isolate;
-
-  /// The current [ServiceObject] being viewed by the application.
-  @observable ServiceObject response;
+  @reflectable final ObservatoryApplicationElement rootElement;
+
+  @reflectable ServiceObject lastErrorOrException;
 
   void _initOnce() {
-    // Only called once.
-    assert(locationManager._app == null);
-    locationManager._app = this;
-    locationManager.init();
+    _registerPanes();
     vm.errors.stream.listen(_onError);
     vm.exceptions.stream.listen(_onException);
+    location = locationManager;
+    locationManager._init(this);
+  }
+
+  void _registerPanes() {
+    if (_serviceObjectPane != null) {
+      // Already done.
+      return;
+    }
+    // Register ClassTreePane.
+    _paneRegistry.add(new ClassTreePane(this));
+    _paneRegistry.add(new ErrorViewPane(this));
+    // Note that ServiceObjectPane must be the last entry in the list as it is
+    // the catch all.
+    _serviceObjectPane = new ServiceObjectPane(this);
+    _paneRegistry.add(_serviceObjectPane);
   }
 
   void _onError(ServiceError error) {
-<<<<<<< HEAD
-    response = error;
-    // No id, clear the hash.
-    locationManager.clearCurrentHash();
-  }
-
-  void _onException(ServiceException exception) {
-    response = exception;
-    // No id, clear the hash.
-    locationManager.clearCurrentHash();
-=======
     lastErrorOrException = error;
     _visit('error/', null);
   }
@@ -189,18 +189,19 @@
     rootElement.children.add(pane.element);
     // Remember pane.
     _currentPane = pane;
->>>>>>> 6bd9b19c
-  }
-
-  ObservatoryApplication.devtools() :
-      locationManager = new LocationManager(),
+  }
+
+  ObservatoryApplication.devtools(this.rootElement) :
+      locationManager = new HashLocationManager(),
       vm = new DartiumVM() {
     _initOnce();
   }
 
-  ObservatoryApplication() :
-      locationManager = new LocationManager(),
-          vm = new WebSocketVM() {
+  ObservatoryApplication(this.rootElement) :
+      locationManager = new HashLocationManager(),
+      vm = new HttpVM() {
     _initOnce();
   }
-}+}
+
+LocationManager location;