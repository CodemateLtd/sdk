// Copyright (c) 2013, the Dart project authors.  Please see the AUTHORS file
// for details. All rights reserved. Use of this source code is governed by a
// BSD-style license that can be found in the LICENSE file.

#if !defined(DART_IO_DISABLED)

#include "bin/socket.h"

#include "bin/dartutils.h"
#include "bin/eventhandler.h"
#include "bin/io_buffer.h"
#include "bin/isolate_data.h"
#include "bin/lockers.h"
#include "bin/thread.h"
#include "bin/utils.h"

#include "include/dart_api.h"

#include "platform/globals.h"
#include "platform/utils.h"

namespace dart {
namespace bin {

static const int kSocketIdNativeField = 0;

ListeningSocketRegistry* globalTcpListeningSocketRegistry = NULL;

bool short_socket_read = false;

bool short_socket_write = false;

void ListeningSocketRegistry::Initialize() {
  ASSERT(globalTcpListeningSocketRegistry == NULL);
  globalTcpListeningSocketRegistry = new ListeningSocketRegistry();
}


ListeningSocketRegistry* ListeningSocketRegistry::Instance() {
  return globalTcpListeningSocketRegistry;
}


void ListeningSocketRegistry::Cleanup() {
  delete globalTcpListeningSocketRegistry;
  globalTcpListeningSocketRegistry = NULL;
}


ListeningSocketRegistry::OSSocket* ListeningSocketRegistry::LookupByPort(
    intptr_t port) {
  HashMap::Entry* entry = sockets_by_port_.Lookup(
      GetHashmapKeyFromIntptr(port), GetHashmapHashFromIntptr(port), false);
  if (entry == NULL) {
    return NULL;
  }
  return reinterpret_cast<OSSocket*>(entry->value);
}


void ListeningSocketRegistry::InsertByPort(intptr_t port, OSSocket* socket) {
  HashMap::Entry* entry = sockets_by_port_.Lookup(
      GetHashmapKeyFromIntptr(port), GetHashmapHashFromIntptr(port), true);
  ASSERT(entry != NULL);
  entry->value = reinterpret_cast<void*>(socket);
}


void ListeningSocketRegistry::RemoveByPort(intptr_t port) {
  sockets_by_port_.Remove(GetHashmapKeyFromIntptr(port),
                          GetHashmapHashFromIntptr(port));
}


ListeningSocketRegistry::OSSocket* ListeningSocketRegistry::LookupByFd(
    Socket* fd) {
  HashMap::Entry* entry = sockets_by_fd_.Lookup(
      GetHashmapKeyFromIntptr(reinterpret_cast<intptr_t>(fd)),
      GetHashmapHashFromIntptr(reinterpret_cast<intptr_t>(fd)), false);
  if (entry == NULL) {
    return NULL;
  }
  return reinterpret_cast<OSSocket*>(entry->value);
}


void ListeningSocketRegistry::InsertByFd(Socket* fd, OSSocket* socket) {
  HashMap::Entry* entry = sockets_by_fd_.Lookup(
      GetHashmapKeyFromIntptr(reinterpret_cast<intptr_t>(fd)),
      GetHashmapHashFromIntptr(reinterpret_cast<intptr_t>(fd)), true);
  ASSERT(entry != NULL);
  entry->value = reinterpret_cast<void*>(socket);
}


void ListeningSocketRegistry::RemoveByFd(Socket* fd) {
  sockets_by_fd_.Remove(
      GetHashmapKeyFromIntptr(reinterpret_cast<intptr_t>(fd)),
      GetHashmapHashFromIntptr(reinterpret_cast<intptr_t>(fd)));
}


Dart_Handle ListeningSocketRegistry::CreateBindListen(Dart_Handle socket_object,
                                                      RawAddr addr,
                                                      intptr_t backlog,
                                                      bool v6_only,
                                                      bool shared) {
  MutexLocker ml(mutex_);

  OSSocket* first_os_socket = NULL;
  intptr_t port = SocketAddress::GetAddrPort(addr);
  if (port > 0) {
    first_os_socket = LookupByPort(port);
    if (first_os_socket != NULL) {
      // There is already a socket listening on this port. We need to ensure
      // that if there is one also listening on the same address, it was created
      // with `shared = true`, ...
      OSSocket* os_socket = first_os_socket;
      OSSocket* os_socket_same_addr = FindOSSocketWithAddress(os_socket, addr);

      if (os_socket_same_addr != NULL) {
        if (!os_socket_same_addr->shared || !shared) {
          OSError os_error(-1,
                           "The shared flag to bind() needs to be `true` if "
                           "binding multiple times on the same (address, port) "
                           "combination.",
                           OSError::kUnknown);
          return DartUtils::NewDartOSError(&os_error);
        }
        if (os_socket_same_addr->v6_only != v6_only) {
          OSError os_error(-1,
                           "The v6Only flag to bind() needs to be the same if "
                           "binding multiple times on the same (address, port) "
                           "combination.",
                           OSError::kUnknown);
          return DartUtils::NewDartOSError(&os_error);
        }

        // This socket creation is the exact same as the one which originally
        // created the socket. We therefore increment the refcount and reuse
        // the file descriptor.
        os_socket->ref_count++;

        // The same Socket is used by a second Dart _NativeSocket object.
        // It Retains a reference.
        os_socket->socketfd->Retain();
        // We set as a side-effect the file descriptor on the dart
        // socket_object.
        Socket::ReuseSocketIdNativeField(socket_object, os_socket->socketfd,
                                         Socket::kFinalizerListening);
<<<<<<< HEAD

=======
>>>>>>> 77d26a33
        return Dart_True();
      }
    }
  }

  // There is no socket listening on that (address, port), so we create new one.
  intptr_t fd = ServerSocket::CreateBindListen(addr, backlog, v6_only);
  if (fd == -5) {
    OSError os_error(-1, "Invalid host", OSError::kUnknown);
    return DartUtils::NewDartOSError(&os_error);
  }
  if (fd < 0) {
    OSError error;
    return DartUtils::NewDartOSError(&error);
  }
  if (!ServerSocket::StartAccept(fd)) {
    OSError os_error(-1, "Failed to start accept", OSError::kUnknown);
    return DartUtils::NewDartOSError(&os_error);
  }
  intptr_t allocated_port = SocketBase::GetPort(fd);
  ASSERT(allocated_port > 0);

  if (allocated_port != port) {
    // There are two cases to consider:
    //
    //   a) The user requested (address, port) where port != 0 which means
    //      we re-use an existing socket if available (and it is shared) or we
    //      create a new one. The new socket is guaranteed to have that
    //      selected port.
    //
    //   b) The user requested (address, 0). This will make us *always* create a
    //      new socket. The OS will assign it a new `allocated_port` and we will
    //      insert into our data structures. *BUT* There might already be an
    //      existing (address2, `allocated_port`) where address != address2. So
    //      we need to do another `LookupByPort(allocated_port)` and link them
    //      via `OSSocket->next`.
    ASSERT(port == 0);
    first_os_socket = LookupByPort(allocated_port);
  }

  Socket* socketfd = new Socket(fd);
  OSSocket* os_socket =
      new OSSocket(addr, allocated_port, v6_only, shared, socketfd);
  os_socket->ref_count = 1;
  os_socket->next = first_os_socket;

  InsertByPort(allocated_port, os_socket);
  InsertByFd(socketfd, os_socket);

  // We set as a side-effect the port on the dart socket_object.
  Socket::ReuseSocketIdNativeField(socket_object, socketfd,
                                   Socket::kFinalizerListening);

  return Dart_True();
}


bool ListeningSocketRegistry::CloseOneSafe(OSSocket* os_socket,
                                           bool update_hash_maps) {
  ASSERT(!mutex_->TryLock());
  ASSERT(os_socket != NULL);
  ASSERT(os_socket->ref_count > 0);
  os_socket->ref_count--;
  if (os_socket->ref_count > 0) {
    return false;
  }
  if (update_hash_maps) {
    // We free the OS socket by removing it from two datastructures.
    RemoveByFd(os_socket->socketfd);

    OSSocket* prev = NULL;
    OSSocket* current = LookupByPort(os_socket->port);
    while (current != os_socket) {
      ASSERT(current != NULL);
      prev = current;
      current = current->next;
    }

    if ((prev == NULL) && (current->next == NULL)) {
      // Remove last element from the list.
      RemoveByPort(os_socket->port);
    } else if (prev == NULL) {
      // Remove first element of the list.
      InsertByPort(os_socket->port, current->next);
    } else {
      // Remove element from the list which is not the first one.
      prev->next = os_socket->next;
    }
  }

  ASSERT(os_socket->ref_count == 0);
  delete os_socket;
  return true;
}


void ListeningSocketRegistry::CloseAllSafe() {
  MutexLocker ml(mutex_);

  for (HashMap::Entry* cursor = sockets_by_fd_.Start(); cursor != NULL;
       cursor = sockets_by_fd_.Next(cursor)) {
    CloseOneSafe(reinterpret_cast<OSSocket*>(cursor->value), false);
  }
}


bool ListeningSocketRegistry::CloseSafe(Socket* socketfd) {
  ASSERT(!mutex_->TryLock());
  OSSocket* os_socket = LookupByFd(socketfd);
  if (os_socket != NULL) {
    return CloseOneSafe(os_socket, true);
  } else {
    // A finalizer may direct the event handler to close a listening socket
    // that it has never seen before. In this case, we return true to direct
    // the eventhandler to clean up the socket.
    return true;
  }
}


void FUNCTION_NAME(Socket_CreateConnect)(Dart_NativeArguments args) {
  RawAddr addr;
  SocketAddress::GetSockAddr(Dart_GetNativeArgument(args, 1), &addr);
  Dart_Handle port_arg = Dart_GetNativeArgument(args, 2);
  int64_t port = DartUtils::GetInt64ValueCheckRange(port_arg, 0, 65535);
  SocketAddress::SetAddrPort(&addr, static_cast<intptr_t>(port));
  intptr_t socket = Socket::CreateConnect(addr);
  OSError error;
  if (socket >= 0) {
    Socket::SetSocketIdNativeField(Dart_GetNativeArgument(args, 0), socket,
                                   Socket::kFinalizerNormal);
    Dart_SetReturnValue(args, Dart_True());
  } else {
    Dart_SetReturnValue(args, DartUtils::NewDartOSError(&error));
  }
}


void FUNCTION_NAME(Socket_CreateBindConnect)(Dart_NativeArguments args) {
  RawAddr addr;
  SocketAddress::GetSockAddr(Dart_GetNativeArgument(args, 1), &addr);
  Dart_Handle port_arg = Dart_GetNativeArgument(args, 2);
  int64_t port = DartUtils::GetInt64ValueCheckRange(port_arg, 0, 65535);
  SocketAddress::SetAddrPort(&addr, static_cast<intptr_t>(port));
  RawAddr sourceAddr;
  SocketAddress::GetSockAddr(Dart_GetNativeArgument(args, 3), &sourceAddr);
  intptr_t socket = Socket::CreateBindConnect(addr, sourceAddr);
  OSError error;
  if (socket >= 0) {
    Socket::SetSocketIdNativeField(Dart_GetNativeArgument(args, 0), socket,
                                   Socket::kFinalizerNormal);
    Dart_SetReturnValue(args, Dart_True());
  } else {
    Dart_SetReturnValue(args, DartUtils::NewDartOSError(&error));
  }
}


void FUNCTION_NAME(Socket_CreateBindDatagram)(Dart_NativeArguments args) {
  RawAddr addr;
  SocketAddress::GetSockAddr(Dart_GetNativeArgument(args, 1), &addr);
  Dart_Handle port_arg = Dart_GetNativeArgument(args, 2);
  int64_t port = DartUtils::GetInt64ValueCheckRange(port_arg, 0, 65535);
  SocketAddress::SetAddrPort(&addr, port);
  bool reuse_addr = DartUtils::GetBooleanValue(Dart_GetNativeArgument(args, 3));
  intptr_t socket = Socket::CreateBindDatagram(addr, reuse_addr);
  if (socket >= 0) {
    Socket::SetSocketIdNativeField(Dart_GetNativeArgument(args, 0), socket,
                                   Socket::kFinalizerNormal);
    Dart_SetReturnValue(args, Dart_True());
  } else {
    OSError error;
    Dart_SetReturnValue(args, DartUtils::NewDartOSError(&error));
  }
}


void FUNCTION_NAME(Socket_Available)(Dart_NativeArguments args) {
  Socket* socket =
      Socket::GetSocketIdNativeField(Dart_GetNativeArgument(args, 0));
  intptr_t available = SocketBase::Available(socket->fd());
  if (available >= 0) {
    Dart_SetReturnValue(args, Dart_NewInteger(available));
  } else {
    // Available failed. Mark socket as having data, to trigger a future read
    // event where the actual error can be reported.
    Dart_SetReturnValue(args, Dart_NewInteger(1));
  }
}


void FUNCTION_NAME(Socket_Read)(Dart_NativeArguments args) {
  Socket* socket =
      Socket::GetSocketIdNativeField(Dart_GetNativeArgument(args, 0));
  int64_t length = 0;
  if (DartUtils::GetInt64Value(Dart_GetNativeArgument(args, 1), &length)) {
    if (short_socket_read) {
      length = (length + 1) / 2;
    }
    uint8_t* buffer = NULL;
    Dart_Handle result = IOBuffer::Allocate(length, &buffer);
    if (Dart_IsError(result)) {
      Dart_PropagateError(result);
    }
    ASSERT(buffer != NULL);
    intptr_t bytes_read = SocketBase::Read(socket->fd(), buffer, length);
    if (bytes_read == length) {
      Dart_SetReturnValue(args, result);
    } else if (bytes_read > 0) {
      uint8_t* new_buffer = NULL;
      Dart_Handle new_result = IOBuffer::Allocate(bytes_read, &new_buffer);
      if (Dart_IsError(new_result)) {
        Dart_PropagateError(new_result);
      }
      ASSERT(new_buffer != NULL);
      memmove(new_buffer, buffer, bytes_read);
      Dart_SetReturnValue(args, new_result);
    } else if (bytes_read == 0) {
      // On MacOS when reading from a tty Ctrl-D will result in reading one
      // less byte then reported as available.
      Dart_SetReturnValue(args, Dart_Null());
    } else {
      ASSERT(bytes_read == -1);
      Dart_SetReturnValue(args, DartUtils::NewDartOSError());
    }
  } else {
    OSError os_error(-1, "Invalid argument", OSError::kUnknown);
    Dart_SetReturnValue(args, DartUtils::NewDartOSError(&os_error));
  }
}


void FUNCTION_NAME(Socket_RecvFrom)(Dart_NativeArguments args) {
  Socket* socket =
      Socket::GetSocketIdNativeField(Dart_GetNativeArgument(args, 0));

  // TODO(sgjesse): Use a MTU value here. Only the loopback adapter can
  // handle 64k datagrams.
  IsolateData* isolate_data =
      reinterpret_cast<IsolateData*>(Dart_CurrentIsolateData());
  if (isolate_data->udp_receive_buffer == NULL) {
    isolate_data->udp_receive_buffer =
        reinterpret_cast<uint8_t*>(malloc(65536));
  }
  RawAddr addr;
  intptr_t bytes_read = SocketBase::RecvFrom(
      socket->fd(), isolate_data->udp_receive_buffer, 65536, &addr);
  if (bytes_read == 0) {
    Dart_SetReturnValue(args, Dart_Null());
    return;
  }
  if (bytes_read < 0) {
    ASSERT(bytes_read == -1);
    Dart_SetReturnValue(args, DartUtils::NewDartOSError());
    return;
  }
  // Datagram data read. Copy into buffer of the exact size,
  ASSERT(bytes_read > 0);
  uint8_t* data_buffer = NULL;
  Dart_Handle data = IOBuffer::Allocate(bytes_read, &data_buffer);
  if (Dart_IsError(data)) {
    Dart_PropagateError(data);
  }
  ASSERT(data_buffer != NULL);
  memmove(data_buffer, isolate_data->udp_receive_buffer, bytes_read);

  // Get the port and clear it in the sockaddr structure.
  int port = SocketAddress::GetAddrPort(addr);
  if (addr.addr.sa_family == AF_INET) {
    addr.in.sin_port = 0;
  } else {
    ASSERT(addr.addr.sa_family == AF_INET6);
    addr.in6.sin6_port = 0;
  }
  // Format the address to a string using the numeric format.
  char numeric_address[INET6_ADDRSTRLEN];
  SocketBase::FormatNumericAddress(addr, numeric_address, INET6_ADDRSTRLEN);

  // Create a Datagram object with the data and sender address and port.
  const int kNumArgs = 4;
  Dart_Handle dart_args[kNumArgs];
  dart_args[0] = data;
  dart_args[1] = Dart_NewStringFromCString(numeric_address);
  if (Dart_IsError(dart_args[1])) {
    Dart_PropagateError(dart_args[1]);
  }
  dart_args[2] = SocketAddress::ToTypedData(addr);
  dart_args[3] = Dart_NewInteger(port);
  if (Dart_IsError(dart_args[3])) {
    Dart_PropagateError(dart_args[3]);
  }
  // TODO(sgjesse): Cache the _makeDatagram function somewhere.
  Dart_Handle io_lib = Dart_LookupLibrary(DartUtils::NewString("dart:io"));
  if (Dart_IsError(io_lib)) {
    Dart_PropagateError(io_lib);
  }
  Dart_Handle result = Dart_Invoke(
      io_lib, DartUtils::NewString("_makeDatagram"), kNumArgs, dart_args);
  Dart_SetReturnValue(args, result);
}


void FUNCTION_NAME(Socket_WriteList)(Dart_NativeArguments args) {
  Socket* socket =
      Socket::GetSocketIdNativeField(Dart_GetNativeArgument(args, 0));
  Dart_Handle buffer_obj = Dart_GetNativeArgument(args, 1);
  ASSERT(Dart_IsList(buffer_obj));
  intptr_t offset = DartUtils::GetIntptrValue(Dart_GetNativeArgument(args, 2));
  intptr_t length = DartUtils::GetIntptrValue(Dart_GetNativeArgument(args, 3));
  bool short_write = false;
  if (short_socket_write) {
    if (length > 1) {
      short_write = true;
    }
    length = (length + 1) / 2;
  }
  Dart_TypedData_Type type;
  uint8_t* buffer = NULL;
  intptr_t len;
  Dart_Handle result = Dart_TypedDataAcquireData(
      buffer_obj, &type, reinterpret_cast<void**>(&buffer), &len);
  if (Dart_IsError(result)) {
    Dart_PropagateError(result);
  }
  ASSERT((offset + length) <= len);
  buffer += offset;
  intptr_t bytes_written = SocketBase::Write(socket->fd(), buffer, length);
  if (bytes_written >= 0) {
    Dart_TypedDataReleaseData(buffer_obj);
    if (short_write) {
      // If the write was forced 'short', indicate by returning the negative
      // number of bytes. A forced short write may not trigger a write event.
      Dart_SetReturnValue(args, Dart_NewInteger(-bytes_written));
    } else {
      Dart_SetReturnValue(args, Dart_NewInteger(bytes_written));
    }
  } else {
    // Extract OSError before we release data, as it may override the error.
    OSError os_error;
    Dart_TypedDataReleaseData(buffer_obj);
    Dart_SetReturnValue(args, DartUtils::NewDartOSError(&os_error));
  }
}


void FUNCTION_NAME(Socket_SendTo)(Dart_NativeArguments args) {
  Socket* socket =
      Socket::GetSocketIdNativeField(Dart_GetNativeArgument(args, 0));
  Dart_Handle buffer_obj = Dart_GetNativeArgument(args, 1);
  intptr_t offset = DartUtils::GetIntptrValue(Dart_GetNativeArgument(args, 2));
  intptr_t length = DartUtils::GetIntptrValue(Dart_GetNativeArgument(args, 3));
  Dart_Handle address_obj = Dart_GetNativeArgument(args, 4);
  ASSERT(Dart_IsList(address_obj));
  RawAddr addr;
  SocketAddress::GetSockAddr(address_obj, &addr);
  int64_t port = DartUtils::GetInt64ValueCheckRange(
      Dart_GetNativeArgument(args, 5), 0, 65535);
  SocketAddress::SetAddrPort(&addr, port);
  Dart_TypedData_Type type;
  uint8_t* buffer = NULL;
  intptr_t len;
  Dart_Handle result = Dart_TypedDataAcquireData(
      buffer_obj, &type, reinterpret_cast<void**>(&buffer), &len);
  if (Dart_IsError(result)) {
    Dart_PropagateError(result);
  }
  ASSERT((offset + length) <= len);
  buffer += offset;
  intptr_t bytes_written =
      SocketBase::SendTo(socket->fd(), buffer, length, addr);
  if (bytes_written >= 0) {
    Dart_TypedDataReleaseData(buffer_obj);
    Dart_SetReturnValue(args, Dart_NewInteger(bytes_written));
  } else {
    // Extract OSError before we release data, as it may override the error.
    OSError os_error;
    Dart_TypedDataReleaseData(buffer_obj);
    Dart_SetReturnValue(args, DartUtils::NewDartOSError(&os_error));
  }
}


void FUNCTION_NAME(Socket_GetPort)(Dart_NativeArguments args) {
  Socket* socket =
      Socket::GetSocketIdNativeField(Dart_GetNativeArgument(args, 0));
  OSError os_error;
  intptr_t port = SocketBase::GetPort(socket->fd());
  if (port > 0) {
    Dart_SetReturnValue(args, Dart_NewInteger(port));
  } else {
    Dart_SetReturnValue(args, DartUtils::NewDartOSError());
  }
}


void FUNCTION_NAME(Socket_GetRemotePeer)(Dart_NativeArguments args) {
  Socket* socket =
      Socket::GetSocketIdNativeField(Dart_GetNativeArgument(args, 0));
  OSError os_error;
  intptr_t port = 0;
  SocketAddress* addr = SocketBase::GetRemotePeer(socket->fd(), &port);
  if (addr != NULL) {
    Dart_Handle list = Dart_NewList(2);

    Dart_Handle entry = Dart_NewList(3);
    Dart_ListSetAt(entry, 0, Dart_NewInteger(addr->GetType()));
    Dart_ListSetAt(entry, 1, Dart_NewStringFromCString(addr->as_string()));

    RawAddr raw = addr->addr();
    Dart_ListSetAt(entry, 2, SocketAddress::ToTypedData(raw));

    Dart_ListSetAt(list, 0, entry);
    Dart_ListSetAt(list, 1, Dart_NewInteger(port));
    Dart_SetReturnValue(args, list);
    delete addr;
  } else {
    Dart_SetReturnValue(args, DartUtils::NewDartOSError());
  }
}


void FUNCTION_NAME(Socket_GetError)(Dart_NativeArguments args) {
  Socket* socket =
      Socket::GetSocketIdNativeField(Dart_GetNativeArgument(args, 0));
  OSError os_error;
  SocketBase::GetError(socket->fd(), &os_error);
  Dart_SetReturnValue(args, DartUtils::NewDartOSError(&os_error));
}


void FUNCTION_NAME(Socket_GetType)(Dart_NativeArguments args) {
  Socket* socket =
      Socket::GetSocketIdNativeField(Dart_GetNativeArgument(args, 0));
  OSError os_error;
  intptr_t type = SocketBase::GetType(socket->fd());
  if (type >= 0) {
    Dart_SetReturnValue(args, Dart_NewInteger(type));
  } else {
    Dart_SetReturnValue(args, DartUtils::NewDartOSError());
  }
}


void FUNCTION_NAME(Socket_GetStdioHandle)(Dart_NativeArguments args) {
  int64_t num =
      DartUtils::GetInt64ValueCheckRange(Dart_GetNativeArgument(args, 1), 0, 2);
  intptr_t socket = SocketBase::GetStdioHandle(num);
  Socket::SetSocketIdNativeField(Dart_GetNativeArgument(args, 0), socket,
                                 Socket::kFinalizerStdio);
  Dart_SetReturnValue(args, Dart_NewBoolean(socket >= 0));
}


void FUNCTION_NAME(Socket_GetSocketId)(Dart_NativeArguments args) {
  Socket* socket =
      Socket::GetSocketIdNativeField(Dart_GetNativeArgument(args, 0));
  intptr_t id = reinterpret_cast<intptr_t>(socket);
  Dart_SetReturnValue(args, Dart_NewInteger(id));
}


void FUNCTION_NAME(Socket_SetSocketId)(Dart_NativeArguments args) {
  intptr_t id = DartUtils::GetIntptrValue(Dart_GetNativeArgument(args, 1));
  Socket::SetSocketIdNativeField(Dart_GetNativeArgument(args, 0), id,
                                 Socket::kFinalizerNormal);
}


void FUNCTION_NAME(ServerSocket_CreateBindListen)(Dart_NativeArguments args) {
  RawAddr addr;
  SocketAddress::GetSockAddr(Dart_GetNativeArgument(args, 1), &addr);
  int64_t port = DartUtils::GetInt64ValueCheckRange(
      Dart_GetNativeArgument(args, 2), 0, 65535);
  SocketAddress::SetAddrPort(&addr, port);
  int64_t backlog = DartUtils::GetInt64ValueCheckRange(
      Dart_GetNativeArgument(args, 3), 0, 65535);
  bool v6_only = DartUtils::GetBooleanValue(Dart_GetNativeArgument(args, 4));
  bool shared = DartUtils::GetBooleanValue(Dart_GetNativeArgument(args, 5));

  Dart_Handle socket_object = Dart_GetNativeArgument(args, 0);
  Dart_Handle result = ListeningSocketRegistry::Instance()->CreateBindListen(
      socket_object, addr, backlog, v6_only, shared);
  Dart_SetReturnValue(args, result);
}


void FUNCTION_NAME(ServerSocket_Accept)(Dart_NativeArguments args) {
  Socket* socket =
      Socket::GetSocketIdNativeField(Dart_GetNativeArgument(args, 0));
  intptr_t new_socket = ServerSocket::Accept(socket->fd());
  if (new_socket >= 0) {
    Socket::SetSocketIdNativeField(Dart_GetNativeArgument(args, 1), new_socket,
                                   Socket::kFinalizerNormal);
    Dart_SetReturnValue(args, Dart_True());
  } else if (new_socket == ServerSocket::kTemporaryFailure) {
    Dart_SetReturnValue(args, Dart_False());
  } else {
    Dart_SetReturnValue(args, DartUtils::NewDartOSError());
  }
}


CObject* Socket::LookupRequest(const CObjectArray& request) {
  if ((request.Length() == 2) && request[0]->IsString() &&
      request[1]->IsInt32()) {
    CObjectString host(request[0]);
    CObjectInt32 type(request[1]);
    CObject* result = NULL;
    OSError* os_error = NULL;
    AddressList<SocketAddress>* addresses =
        SocketBase::LookupAddress(host.CString(), type.Value(), &os_error);
    if (addresses != NULL) {
      CObjectArray* array =
          new CObjectArray(CObject::NewArray(addresses->count() + 1));
      array->SetAt(0, new CObjectInt32(CObject::NewInt32(0)));
      for (intptr_t i = 0; i < addresses->count(); i++) {
        SocketAddress* addr = addresses->GetAt(i);
        CObjectArray* entry = new CObjectArray(CObject::NewArray(3));

        CObjectInt32* type =
            new CObjectInt32(CObject::NewInt32(addr->GetType()));
        entry->SetAt(0, type);

        CObjectString* as_string =
            new CObjectString(CObject::NewString(addr->as_string()));
        entry->SetAt(1, as_string);

        RawAddr raw = addr->addr();
        CObjectUint8Array* data = SocketAddress::ToCObject(raw);
        entry->SetAt(2, data);

        array->SetAt(i + 1, entry);
      }
      result = array;
      delete addresses;
    } else {
      result = CObject::NewOSError(os_error);
      delete os_error;
    }
    return result;
  }
  return CObject::IllegalArgumentError();
}


CObject* Socket::ReverseLookupRequest(const CObjectArray& request) {
  if ((request.Length() == 1) && request[0]->IsTypedData()) {
    CObjectUint8Array addr_object(request[0]);
    RawAddr addr;
    int len = addr_object.Length();
    memset(reinterpret_cast<void*>(&addr), 0, sizeof(RawAddr));
    if (len == sizeof(in_addr)) {
      addr.in.sin_family = AF_INET;
      memmove(reinterpret_cast<void*>(&addr.in.sin_addr), addr_object.Buffer(),
              len);
    } else {
      ASSERT(len == sizeof(in6_addr));
      addr.in6.sin6_family = AF_INET6;
      memmove(reinterpret_cast<void*>(&addr.in6.sin6_addr),
              addr_object.Buffer(), len);
    }

    OSError* os_error = NULL;
    const intptr_t kMaxHostLength = 1025;
    char host[kMaxHostLength];
    if (SocketBase::ReverseLookup(addr, host, kMaxHostLength, &os_error)) {
      return new CObjectString(CObject::NewString(host));
    } else {
      CObject* result = CObject::NewOSError(os_error);
      delete os_error;
      return result;
    }
  }
  return CObject::IllegalArgumentError();
}


CObject* Socket::ListInterfacesRequest(const CObjectArray& request) {
  if ((request.Length() == 1) && request[0]->IsInt32()) {
    CObjectInt32 type(request[0]);
    CObject* result = NULL;
    OSError* os_error = NULL;
    AddressList<InterfaceSocketAddress>* addresses =
        SocketBase::ListInterfaces(type.Value(), &os_error);
    if (addresses != NULL) {
      CObjectArray* array =
          new CObjectArray(CObject::NewArray(addresses->count() + 1));
      array->SetAt(0, new CObjectInt32(CObject::NewInt32(0)));
      for (intptr_t i = 0; i < addresses->count(); i++) {
        InterfaceSocketAddress* interface = addresses->GetAt(i);
        SocketAddress* addr = interface->socket_address();
        CObjectArray* entry = new CObjectArray(CObject::NewArray(5));

        CObjectInt32* type =
            new CObjectInt32(CObject::NewInt32(addr->GetType()));
        entry->SetAt(0, type);

        CObjectString* as_string =
            new CObjectString(CObject::NewString(addr->as_string()));
        entry->SetAt(1, as_string);

        RawAddr raw = addr->addr();
        CObjectUint8Array* data = SocketAddress::ToCObject(raw);
        entry->SetAt(2, data);

        CObjectString* interface_name =
            new CObjectString(CObject::NewString(interface->interface_name()));
        entry->SetAt(3, interface_name);

        CObjectInt64* interface_index =
            new CObjectInt64(CObject::NewInt64(interface->interface_index()));
        entry->SetAt(4, interface_index);

        array->SetAt(i + 1, entry);
      }
      result = array;
      delete addresses;
    } else {
      result = CObject::NewOSError(os_error);
      delete os_error;
    }
    return result;
  }
  return CObject::IllegalArgumentError();
}


void FUNCTION_NAME(Socket_GetOption)(Dart_NativeArguments args) {
  Socket* socket =
      Socket::GetSocketIdNativeField(Dart_GetNativeArgument(args, 0));
  int64_t option = DartUtils::GetIntegerValue(Dart_GetNativeArgument(args, 1));
  intptr_t protocol = static_cast<intptr_t>(
      DartUtils::GetIntegerValue(Dart_GetNativeArgument(args, 2)));
  bool ok = false;
  switch (option) {
    case 0: {  // TCP_NODELAY.
      bool enabled;
      ok = SocketBase::GetNoDelay(socket->fd(), &enabled);
      if (ok) {
        Dart_SetReturnValue(args, enabled ? Dart_True() : Dart_False());
      }
      break;
    }
    case 1: {  // IP_MULTICAST_LOOP.
      bool enabled;
      ok = SocketBase::GetMulticastLoop(socket->fd(), protocol, &enabled);
      if (ok) {
        Dart_SetReturnValue(args, enabled ? Dart_True() : Dart_False());
      }
      break;
    }
    case 2: {  // IP_MULTICAST_TTL.
      int value;
      ok = SocketBase::GetMulticastHops(socket->fd(), protocol, &value);
      if (ok) {
        Dart_SetReturnValue(args, Dart_NewInteger(value));
      }
      break;
    }
    case 3: {  // IP_MULTICAST_IF.
      UNIMPLEMENTED();
      break;
    }
    case 4: {  // IP_BROADCAST.
      bool enabled;
      ok = SocketBase::GetBroadcast(socket->fd(), &enabled);
      if (ok) {
        Dart_SetReturnValue(args, enabled ? Dart_True() : Dart_False());
      }
      break;
    }
    default:
      UNREACHABLE();
      break;
  }
  // In case of failure the return value is not set above.
  if (!ok) {
    Dart_SetReturnValue(args, DartUtils::NewDartOSError());
  }
}


void FUNCTION_NAME(Socket_SetOption)(Dart_NativeArguments args) {
  bool result = false;
  Socket* socket =
      Socket::GetSocketIdNativeField(Dart_GetNativeArgument(args, 0));
  int64_t option = DartUtils::GetIntegerValue(Dart_GetNativeArgument(args, 1));
  int64_t protocol = DartUtils::GetInt64ValueCheckRange(
      Dart_GetNativeArgument(args, 2), SocketAddress::TYPE_IPV4,
      SocketAddress::TYPE_IPV6);
  switch (option) {
    case 0:  // TCP_NODELAY.
      result = SocketBase::SetNoDelay(
          socket->fd(),
          DartUtils::GetBooleanValue(Dart_GetNativeArgument(args, 3)));
      break;
    case 1:  // IP_MULTICAST_LOOP.
      result = SocketBase::SetMulticastLoop(
          socket->fd(), protocol,
          DartUtils::GetBooleanValue(Dart_GetNativeArgument(args, 3)));
      break;
    case 2:  // IP_MULTICAST_TTL.
      result = SocketBase::SetMulticastHops(
          socket->fd(), protocol,
          DartUtils::GetIntegerValue(Dart_GetNativeArgument(args, 3)));
      break;
    case 3: {  // IP_MULTICAST_IF.
      UNIMPLEMENTED();
      break;
    }
    case 4:  // IP_BROADCAST.
      result = SocketBase::SetBroadcast(
          socket->fd(),
          DartUtils::GetBooleanValue(Dart_GetNativeArgument(args, 3)));
      break;
    default:
      Dart_PropagateError(Dart_NewApiError("Value outside expected range"));
      break;
  }
  if (result) {
    Dart_SetReturnValue(args, Dart_Null());
  } else {
    Dart_SetReturnValue(args, DartUtils::NewDartOSError());
  }
}


void FUNCTION_NAME(Socket_JoinMulticast)(Dart_NativeArguments args) {
  Socket* socket =
      Socket::GetSocketIdNativeField(Dart_GetNativeArgument(args, 0));
  RawAddr addr;
  SocketAddress::GetSockAddr(Dart_GetNativeArgument(args, 1), &addr);
  RawAddr interface;
  if (Dart_GetNativeArgument(args, 2) != Dart_Null()) {
    SocketAddress::GetSockAddr(Dart_GetNativeArgument(args, 2), &interface);
  }
  int interfaceIndex =
      DartUtils::GetIntegerValue(Dart_GetNativeArgument(args, 3));
  if (SocketBase::JoinMulticast(socket->fd(), addr, interface,
                                interfaceIndex)) {
    Dart_SetReturnValue(args, Dart_Null());
  } else {
    Dart_SetReturnValue(args, DartUtils::NewDartOSError());
  }
}


void FUNCTION_NAME(Socket_LeaveMulticast)(Dart_NativeArguments args) {
  Socket* socket =
      Socket::GetSocketIdNativeField(Dart_GetNativeArgument(args, 0));
  RawAddr addr;
  SocketAddress::GetSockAddr(Dart_GetNativeArgument(args, 1), &addr);
  RawAddr interface;
  if (Dart_GetNativeArgument(args, 2) != Dart_Null()) {
    SocketAddress::GetSockAddr(Dart_GetNativeArgument(args, 2), &interface);
  }
  int interfaceIndex =
      DartUtils::GetIntegerValue(Dart_GetNativeArgument(args, 3));
  if (SocketBase::LeaveMulticast(socket->fd(), addr, interface,
                                 interfaceIndex)) {
    Dart_SetReturnValue(args, Dart_Null());
  } else {
    Dart_SetReturnValue(args, DartUtils::NewDartOSError());
  }
}


static void NormalSocketFinalizer(void* isolate_data,
                                  Dart_WeakPersistentHandle handle,
                                  void* data) {
  Socket* socket = reinterpret_cast<Socket*>(data);
  if (socket->fd() >= 0) {
    const int64_t flags = 1 << kCloseCommand;
    socket->Retain();
    EventHandler::SendFromNative(reinterpret_cast<intptr_t>(socket),
                                 socket->port(), flags);
  }
  socket->Release();
}


static void ListeningSocketFinalizer(void* isolate_data,
                                     Dart_WeakPersistentHandle handle,
                                     void* data) {
  Socket* socket = reinterpret_cast<Socket*>(data);
  if (socket->fd() >= 0) {
    const int64_t flags = (1 << kListeningSocket) | (1 << kCloseCommand);
    socket->Retain();
    EventHandler::SendFromNative(reinterpret_cast<intptr_t>(socket),
                                 socket->port(), flags);
  }
  socket->Release();
}


static void StdioSocketFinalizer(void* isolate_data,
                                 Dart_WeakPersistentHandle handle,
                                 void* data) {
  Socket* socket = reinterpret_cast<Socket*>(data);
  if (socket->fd() >= 0) {
    socket->SetClosedFd();
  }
  socket->Release();
}


void Socket::ReuseSocketIdNativeField(Dart_Handle handle,
                                      Socket* socket,
                                      SocketFinalizer finalizer) {
  Dart_Handle err = Dart_SetNativeInstanceField(
      handle, kSocketIdNativeField, reinterpret_cast<intptr_t>(socket));
  if (Dart_IsError(err)) {
    Dart_PropagateError(err);
  }
  Dart_WeakPersistentHandleFinalizer callback;
  switch (finalizer) {
    case kFinalizerNormal:
      callback = NormalSocketFinalizer;
      break;
    case kFinalizerListening:
      callback = ListeningSocketFinalizer;
      break;
    case kFinalizerStdio:
      callback = StdioSocketFinalizer;
      break;
    default:
      callback = NULL;
      UNREACHABLE();
      break;
  }
  if (callback != NULL) {
    Dart_NewWeakPersistentHandle(handle, reinterpret_cast<void*>(socket),
                                 sizeof(Socket), callback);
  }
}


void Socket::SetSocketIdNativeField(Dart_Handle handle,
                                    intptr_t id,
                                    SocketFinalizer finalizer) {
  Socket* socket = new Socket(id);
  ReuseSocketIdNativeField(handle, socket, finalizer);
}


Socket* Socket::GetSocketIdNativeField(Dart_Handle socket_obj) {
  intptr_t id;
  Dart_Handle err =
      Dart_GetNativeInstanceField(socket_obj, kSocketIdNativeField, &id);
  if (Dart_IsError(err)) {
    Dart_PropagateError(err);
  }
  Socket* socket = reinterpret_cast<Socket*>(id);
  return socket;
}

}  // namespace bin
}  // namespace dart

#endif  // !defined(DART_IO_DISABLED)<|MERGE_RESOLUTION|>--- conflicted
+++ resolved
@@ -148,10 +148,6 @@
         // socket_object.
         Socket::ReuseSocketIdNativeField(socket_object, os_socket->socketfd,
                                          Socket::kFinalizerListening);
-<<<<<<< HEAD
-
-=======
->>>>>>> 77d26a33
         return Dart_True();
       }
     }
