// Copyright (c) 2012, the Dart project authors.  Please see the AUTHORS file
// for details. All rights reserved. Use of this source code is governed by a
// BSD-style license that can be found in the LICENSE file.

#include "vm/heap.h"

#include "platform/assert.h"
#include "platform/utils.h"
#include "vm/flags.h"
#include "vm/isolate.h"
#include "vm/object.h"
#include "vm/object_set.h"
#include "vm/os.h"
#include "vm/pages.h"
#include "vm/raw_object.h"
#include "vm/scavenger.h"
#include "vm/stack_frame.h"
#include "vm/tags.h"
#include "vm/verifier.h"
#include "vm/virtual_memory.h"
#include "vm/weak_table.h"

namespace dart {

DEFINE_FLAG(bool, verbose_gc, false, "Enables verbose GC.");
DEFINE_FLAG(int, verbose_gc_hdr, 40, "Print verbose GC header interval.");
DEFINE_FLAG(bool, verify_before_gc, false,
            "Enables heap verification before GC.");
DEFINE_FLAG(bool, verify_after_gc, false,
            "Enables heap verification after GC.");
DEFINE_FLAG(bool, gc_at_alloc, false, "GC at every allocation.");
DEFINE_FLAG(int, new_gen_heap_size, 32, "new gen heap size in MB,"
            "e.g: --new_gen_heap_size=64 allocates a 64MB new gen heap");
DEFINE_FLAG(int, old_gen_heap_size, Heap::kHeapSizeInMB,
            "old gen heap size in MB,"
            "e.g: --old_gen_heap_size=1024 allocates a 1024MB old gen heap");
DEFINE_FLAG(int, new_gen_ext_limit, 64,
            "maximum total external size (MB) in new gen before triggering GC");

Heap::Heap() : read_only_(false), gc_in_progress_(false) {
  for (int sel = 0;
       sel < kNumWeakSelectors;
       sel++) {
    new_weak_tables_[sel] = new WeakTable();
    old_weak_tables_[sel] = new WeakTable();
  }
  new_space_ = new Scavenger(this,
                             (FLAG_new_gen_heap_size * MBInWords),
                             kNewObjectAlignmentOffset);
  old_space_ = new PageSpace(this, (FLAG_old_gen_heap_size * MBInWords));
  stats_.num_ = 0;
}


Heap::~Heap() {
  delete new_space_;
  delete old_space_;
  for (int sel = 0;
       sel < kNumWeakSelectors;
       sel++) {
    delete new_weak_tables_[sel];
    delete old_weak_tables_[sel];
  }
}


uword Heap::AllocateNew(intptr_t size) {
  ASSERT(Isolate::Current()->no_gc_scope_depth() == 0);
  uword addr = new_space_->TryAllocate(size);
  if (addr == 0) {
    CollectGarbage(kNew);
    addr = new_space_->TryAllocate(size);
    if (addr == 0) {
      return AllocateOld(size, HeapPage::kData);
    }
  }
  return addr;
}


uword Heap::AllocateOld(intptr_t size, HeapPage::PageType type) {
  ASSERT(Isolate::Current()->no_gc_scope_depth() == 0);
  uword addr = old_space_->TryAllocate(size, type);
  if (addr == 0) {
    CollectAllGarbage();
    addr = old_space_->TryAllocate(size, type, PageSpace::kForceGrowth);
    if (addr == 0) {
      OS::PrintErr("Exhausted heap space, trying to allocate %" Pd " bytes.\n",
                   size);
      return 0;
    }
  }
  return addr;
}

void Heap::AllocateExternal(intptr_t size, Space space) {
  if (space == kNew) {
    new_space_->AllocateExternal(size);
    if (new_space_->ExternalInWords() > (FLAG_new_gen_ext_limit * MBInWords)) {
      // Attempt to free some external allocation by a scavenge. (If the total
      // remains above the limit, next external alloc will trigger another.)
      CollectGarbage(kNew);
    }
  } else {
    ASSERT(space == kOld);
    old_space_->AllocateExternal(size);
  }
}

void Heap::FreeExternal(intptr_t size, Space space) {
  if (space == kNew) {
    new_space_->FreeExternal(size);
  } else {
    ASSERT(space == kOld);
    old_space_->FreeExternal(size);
  }
}

bool Heap::Contains(uword addr) const {
  return new_space_->Contains(addr) ||
      old_space_->Contains(addr);
}


bool Heap::NewContains(uword addr) const {
  return new_space_->Contains(addr);
}


bool Heap::OldContains(uword addr) const {
  return old_space_->Contains(addr);
}


bool Heap::CodeContains(uword addr) const {
  return old_space_->Contains(addr, HeapPage::kExecutable);
}


void Heap::IterateObjects(ObjectVisitor* visitor) {
  new_space_->VisitObjects(visitor);
  old_space_->VisitObjects(visitor);
}


void Heap::IteratePointers(ObjectPointerVisitor* visitor) {
  new_space_->VisitObjectPointers(visitor);
  old_space_->VisitObjectPointers(visitor);
}


void Heap::IterateNewPointers(ObjectPointerVisitor* visitor) {
  new_space_->VisitObjectPointers(visitor);
}


void Heap::IterateOldPointers(ObjectPointerVisitor* visitor) {
  old_space_->VisitObjectPointers(visitor);
}


void Heap::IterateNewObjects(ObjectVisitor* visitor) {
  new_space_->VisitObjects(visitor);
}


void Heap::IterateOldObjects(ObjectVisitor* visitor) {
  old_space_->VisitObjects(visitor);
}


RawInstructions* Heap::FindObjectInCodeSpace(FindObjectVisitor* visitor) const {
  // Only executable pages can have RawInstructions objects.
  RawObject* raw_obj = old_space_->FindObject(visitor, HeapPage::kExecutable);
  ASSERT((raw_obj == Object::null()) ||
         (raw_obj->GetClassId() == kInstructionsCid));
  return reinterpret_cast<RawInstructions*>(raw_obj);
}


RawObject* Heap::FindOldObject(FindObjectVisitor* visitor) const {
  return old_space_->FindObject(visitor, HeapPage::kData);
}


RawObject* Heap::FindNewObject(FindObjectVisitor* visitor) const {
  return new_space_->FindObject(visitor);
}


RawObject* Heap::FindObject(FindObjectVisitor* visitor) const {
  ASSERT(Isolate::Current()->no_gc_scope_depth() != 0);
  RawObject* raw_obj = FindNewObject(visitor);
  if (raw_obj != Object::null()) {
    return raw_obj;
  }
  raw_obj = FindOldObject(visitor);
  if (raw_obj != Object::null()) {
    return raw_obj;
  }
  raw_obj = FindObjectInCodeSpace(visitor);
  return raw_obj;
}


void Heap::CollectGarbage(Space space, ApiCallbacks api_callbacks) {
  Isolate* isolate = Isolate::Current();
  TIMERSCOPE(isolate, time_gc);
  bool invoke_api_callbacks = (api_callbacks == kInvokeApiCallbacks);
  switch (space) {
    case kNew: {
      VMTagScope tagScope(isolate, VMTag::kGCNewSpaceTagId);
      RecordBeforeGC(kNew, kNewSpace);
      UpdateClassHeapStatsBeforeGC(kNew);
      new_space_->Scavenge(invoke_api_callbacks);
      RecordAfterGC();
      PrintStats();
<<<<<<< HEAD
=======
      // TODO(koda): Replace promotion failure tracking with
      // old_space_->NeedsGarbageCollection.
>>>>>>> da02c016
      if (new_space_->HadPromotionFailure() || old_space_->NeedExternalGC()) {
        // Old collections should call the API callbacks.
        CollectGarbage(kOld, kInvokeApiCallbacks);
      }
      break;
    }
    case kOld:
    case kCode: {
      VMTagScope tagScope(isolate, VMTag::kGCOldSpaceTagId);
      bool promotion_failure = new_space_->HadPromotionFailure();
      RecordBeforeGC(kOld, promotion_failure ? kPromotionFailure : kOldSpace);
      UpdateClassHeapStatsBeforeGC(kOld);
      old_space_->MarkSweep(invoke_api_callbacks);
      RecordAfterGC();
      PrintStats();
      break;
    }
    default:
      UNREACHABLE();
  }
}


void Heap::UpdateClassHeapStatsBeforeGC(Heap::Space space) {
  Isolate* isolate = Isolate::Current();
  ClassTable* class_table = isolate->class_table();
  if (space == kNew) {
    class_table->ResetCountersNew();
  } else {
    class_table->ResetCountersOld();
  }
}


void Heap::CollectGarbage(Space space) {
  ApiCallbacks api_callbacks;
  if (space == kOld) {
    api_callbacks = kInvokeApiCallbacks;
  } else {
    api_callbacks = kIgnoreApiCallbacks;
  }
  CollectGarbage(space, api_callbacks);
}


void Heap::CollectAllGarbage() {
  Isolate* isolate = Isolate::Current();
  TIMERSCOPE(isolate, time_gc);
  {
    VMTagScope tagScope(isolate, VMTag::kGCNewSpaceTagId);
    RecordBeforeGC(kNew, kFull);
    UpdateClassHeapStatsBeforeGC(kNew);
    new_space_->Scavenge(kInvokeApiCallbacks);
    RecordAfterGC();
    PrintStats();
  }
  {
    VMTagScope tagScope(isolate, VMTag::kGCOldSpaceTagId);
    RecordBeforeGC(kOld, kFull);
    UpdateClassHeapStatsBeforeGC(kOld);
    old_space_->MarkSweep(kInvokeApiCallbacks);
    RecordAfterGC();
    PrintStats();
  }
}


void Heap::SetGrowthControlState(bool state) {
  old_space_->SetGrowthControlState(state);
}


bool Heap::GrowthControlState() {
  return old_space_->GrowthControlState();
}


void Heap::WriteProtect(bool read_only) {
  read_only_ = read_only;
  new_space_->WriteProtect(read_only);
  old_space_->WriteProtect(read_only);
}


uword Heap::TopAddress() {
  return reinterpret_cast<uword>(new_space_->TopAddress());
}


uword Heap::EndAddress() {
  return reinterpret_cast<uword>(new_space_->EndAddress());
}


void Heap::Init(Isolate* isolate) {
  ASSERT(isolate->heap() == NULL);
  Heap* heap = new Heap();
  isolate->set_heap(heap);
}


void Heap::StartEndAddress(uword* start, uword* end) const {
  ASSERT(new_space_->CapacityInWords() != 0);
  new_space_->StartEndAddress(start, end);
  if (old_space_->CapacityInWords() != 0) {
    uword old_start;
    uword old_end;
    old_space_->StartEndAddress(&old_start, &old_end);
    *start = Utils::Minimum(old_start, *start);
    *end = Utils::Maximum(old_end, *end);
  }
  ASSERT(*start <= *end);
}


ObjectSet* Heap::CreateAllocatedObjectSet() const {
  Isolate* isolate = Isolate::Current();
  uword start, end;
  isolate->heap()->StartEndAddress(&start, &end);

  Isolate* vm_isolate = Dart::vm_isolate();
  uword vm_start, vm_end;
  vm_isolate->heap()->StartEndAddress(&vm_start, &vm_end);

  ObjectSet* allocated_set = new ObjectSet(Utils::Minimum(start, vm_start),
                                           Utils::Maximum(end, vm_end));

  VerifyObjectVisitor object_visitor(isolate, allocated_set);
  isolate->heap()->IterateObjects(&object_visitor);
  vm_isolate->heap()->IterateObjects(&object_visitor);

  return allocated_set;
}


bool Heap::Verify() const {
  Isolate* isolate = Isolate::Current();
  ObjectSet* allocated_set = isolate->heap()->CreateAllocatedObjectSet();
  VerifyPointersVisitor visitor(isolate, allocated_set);
  isolate->heap()->IteratePointers(&visitor);
  delete allocated_set;
  // Only returning a value so that Heap::Validate can be called from an ASSERT.
  return true;
}


void Heap::PrintSizes() const {
  OS::PrintErr("New space (%" Pd "k of %" Pd "k) "
               "Old space (%" Pd "k of %" Pd "k)\n",
               (UsedInWords(kNew) / KBInWords),
               (CapacityInWords(kNew) / KBInWords),
               (UsedInWords(kOld) / KBInWords),
               (CapacityInWords(kOld) / KBInWords));
}


intptr_t Heap::UsedInWords(Space space) const {
  return space == kNew ? new_space_->UsedInWords() : old_space_->UsedInWords();
}


intptr_t Heap::CapacityInWords(Space space) const {
  return space == kNew ? new_space_->CapacityInWords() :
                         old_space_->CapacityInWords();
}

intptr_t Heap::ExternalInWords(Space space) const {
  return space == kNew ? new_space_->ExternalInWords() :
                         old_space_->ExternalInWords();
}

int64_t Heap::GCTimeInMicros(Space space) const {
  if (space == kNew) {
    return new_space_->gc_time_micros();
  }
  return old_space_->gc_time_micros();
}


intptr_t Heap::Collections(Space space) const {
  if (space == kNew) {
    return new_space_->collections();
  }
  return old_space_->collections();
}


const char* Heap::GCReasonToString(GCReason gc_reason) {
  switch (gc_reason) {
    case kNewSpace:
      return "new space";
    case kPromotionFailure:
      return "promotion failure";
    case kOldSpace:
      return "old space";
    case kFull:
      return "full";
    case kGCAtAlloc:
      return "debugging";
    case kGCTestCase:
      return "test case";
    default:
      UNREACHABLE();
      return "";
  }
}


int64_t Heap::PeerCount() const {
  return new_weak_tables_[kPeers]->count() + old_weak_tables_[kPeers]->count();
}


int64_t Heap::HashCount() const {
  return
      new_weak_tables_[kHashes]->count() + old_weak_tables_[kHashes]->count();
}


intptr_t Heap::GetWeakEntry(RawObject* raw_obj, WeakSelector sel) const {
  if (raw_obj->IsNewObject()) {
    return new_weak_tables_[sel]->GetValue(raw_obj);
  }
  ASSERT(raw_obj->IsOldObject());
  return old_weak_tables_[sel]->GetValue(raw_obj);
}


void Heap::SetWeakEntry(RawObject* raw_obj, WeakSelector sel, intptr_t val) {
  if (raw_obj->IsNewObject()) {
    new_weak_tables_[sel]->SetValue(raw_obj, val);
  } else {
    ASSERT(raw_obj->IsOldObject());
    old_weak_tables_[sel]->SetValue(raw_obj, val);
  }
}


void Heap::PrintToJSONObject(Space space, JSONObject* object) const {
  if (space == kNew) {
    new_space_->PrintToJSONObject(object);
  } else {
    old_space_->PrintToJSONObject(object);
  }
}


void Heap::RecordBeforeGC(Space space, GCReason reason) {
  ASSERT(!gc_in_progress_);
  gc_in_progress_ = true;
  stats_.num_++;
  stats_.space_ = space;
  stats_.reason_ = reason;
  stats_.before_.micros_ = OS::GetCurrentTimeMicros();
  stats_.before_.new_ = new_space_->GetCurrentUsage();
  stats_.before_.old_ = old_space_->GetCurrentUsage();
  stats_.times_[0] = 0;
  stats_.times_[1] = 0;
  stats_.times_[2] = 0;
  stats_.times_[3] = 0;
  stats_.data_[0] = 0;
  stats_.data_[1] = 0;
  stats_.data_[2] = 0;
  stats_.data_[3] = 0;
}


void Heap::RecordAfterGC() {
  stats_.after_.micros_ = OS::GetCurrentTimeMicros();
  int64_t delta = stats_.after_.micros_ - stats_.before_.micros_;
  if (stats_.space_ == kNew) {
    new_space_->AddGCTime(delta);
    new_space_->IncrementCollections();
  } else {
    old_space_->AddGCTime(delta);
    old_space_->IncrementCollections();
  }
  stats_.after_.new_ = new_space_->GetCurrentUsage();
  stats_.after_.old_ = old_space_->GetCurrentUsage();
  ASSERT(gc_in_progress_);
  gc_in_progress_ = false;
}


void Heap::PrintStats() {
  if (!FLAG_verbose_gc) return;
  Isolate* isolate = Isolate::Current();

  if ((FLAG_verbose_gc_hdr != 0) &&
      (((stats_.num_ - 1) % FLAG_verbose_gc_hdr) == 0)) {
    OS::PrintErr("[    GC    |  space  | count | start | gc time | "
                 "new gen (KB) | old gen (KB) | timers | data ]\n"
                 "[ (isolate)| (reason)|       |  (s)  |   (ms)  | "
                 "used,cap,ext | used,cap,ext |  (ms)  |      ]\n");
  }

  const char* space_str = stats_.space_ == kNew ? "Scavenge" : "Mark-Sweep";
  OS::PrintErr(
    "[ GC(%" Pd64 "): %s(%s), "  // GC(isolate), space(reason)
    "%" Pd ", "  // count
    "%.3f, "  // start time
    "%.3f, "  // total time
    "%" Pd ", %" Pd ", "  // new gen: in use before/after
    "%" Pd ", %" Pd ", "  // new gen: capacity before/after
    "%" Pd ", %" Pd ", "  // new gen: external before/after
    "%" Pd ", %" Pd ", "  // old gen: in use before/after
    "%" Pd ", %" Pd ", "  // old gen: capacity before/after
    "%" Pd ", %" Pd ", "  // old gen: external before/after
    "%.3f, %.3f, %.3f, %.3f, "  // times
    "%" Pd ", %" Pd ", %" Pd ", %" Pd ", "  // data
    "]\n",  // End with a comma to make it easier to import in spreadsheets.
    isolate->main_port(), space_str, GCReasonToString(stats_.reason_),
    stats_.num_,
    MicrosecondsToSeconds(stats_.before_.micros_ - isolate->start_time()),
    MicrosecondsToMilliseconds(stats_.after_.micros_ -
                                    stats_.before_.micros_),
    RoundWordsToKB(stats_.before_.new_.used_in_words),
    RoundWordsToKB(stats_.after_.new_.used_in_words),
    RoundWordsToKB(stats_.before_.new_.capacity_in_words),
    RoundWordsToKB(stats_.after_.new_.capacity_in_words),
    RoundWordsToKB(stats_.before_.new_.external_in_words),
    RoundWordsToKB(stats_.after_.new_.external_in_words),
    RoundWordsToKB(stats_.before_.old_.used_in_words),
    RoundWordsToKB(stats_.after_.old_.used_in_words),
    RoundWordsToKB(stats_.before_.old_.capacity_in_words),
    RoundWordsToKB(stats_.after_.old_.capacity_in_words),
    RoundWordsToKB(stats_.before_.old_.external_in_words),
    RoundWordsToKB(stats_.after_.old_.external_in_words),
    MicrosecondsToMilliseconds(stats_.times_[0]),
    MicrosecondsToMilliseconds(stats_.times_[1]),
    MicrosecondsToMilliseconds(stats_.times_[2]),
    MicrosecondsToMilliseconds(stats_.times_[3]),
    stats_.data_[0],
    stats_.data_[1],
    stats_.data_[2],
    stats_.data_[3]);
}


#if defined(DEBUG)
NoGCScope::NoGCScope() : StackResource(Isolate::Current()) {
  isolate()->IncrementNoGCScopeDepth();
}


NoGCScope::~NoGCScope() {
  isolate()->DecrementNoGCScopeDepth();
}
#endif  // defined(DEBUG)


NoHeapGrowthControlScope::NoHeapGrowthControlScope()
    : StackResource(Isolate::Current()) {
    Heap* heap = reinterpret_cast<Isolate*>(isolate())->heap();
    current_growth_controller_state_ = heap->GrowthControlState();
    heap->DisableGrowthControl();
}


NoHeapGrowthControlScope::~NoHeapGrowthControlScope() {
    Heap* heap = reinterpret_cast<Isolate*>(isolate())->heap();
    heap->SetGrowthControlState(current_growth_controller_state_);
}

}  // namespace dart<|MERGE_RESOLUTION|>--- conflicted
+++ resolved
@@ -215,11 +215,8 @@
       new_space_->Scavenge(invoke_api_callbacks);
       RecordAfterGC();
       PrintStats();
-<<<<<<< HEAD
-=======
       // TODO(koda): Replace promotion failure tracking with
       // old_space_->NeedsGarbageCollection.
->>>>>>> da02c016
       if (new_space_->HadPromotionFailure() || old_space_->NeedExternalGC()) {
         // Old collections should call the API callbacks.
         CollectGarbage(kOld, kInvokeApiCallbacks);
